--- conflicted
+++ resolved
@@ -41,11 +41,8 @@
     "@changesets/cli": "^2.19.0",
     "@commitlint/cli": "^16.0.2",
     "@commitlint/config-conventional": "^16.0.0",
-<<<<<<< HEAD
     "@emotion/css": "^11.9.0",
     "@lerna/package-graph": "^4.0.0",
-=======
->>>>>>> a7babe80
     "@manypkg/cli": "^0.17.0",
     "@swc-node/jest": "^1.4.3",
     "@testing-library/cypress": "^8.0.2",
