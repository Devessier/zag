import Link from "next/link"

const IndexPage = () => {
  return (
    <div className="index-nav">
      <h2>React UI Machines</h2>
      <ul>
        <li>
          <Link href="/accordion">Accordion </Link>
        </li>
        <li>
          <Link href="/combobox">Combobox </Link>
        </li>
        <li>
          <Link href="/editable">Editable </Link>
        </li>
        <li>
          <Link href="/menu">Menu </Link>
        </li>
        <li>
<<<<<<< HEAD
          <Link href="/nested-menu"> To nested menu </Link>
        </li>
        <li>
          <Link href="/context-menu"> To context menu </Link>
=======
          <Link href="/nested-menu">Nested Menu </Link>
>>>>>>> 968a2ce1
        </li>
        <li>
          <Link href="/number-input">number input </Link>
        </li>
        <li>
          <Link href="/pin-input">pin input </Link>
        </li>
        <li>
          <Link href="/popover">popover </Link>
        </li>
        <li>
          <Link href="/range-slider">range slider </Link>
        </li>
        <li>
          <Link href="/rating">rating </Link>
        </li>
        <li>
          <Link href="/slider">slider </Link>
        </li>
        <li>
          <Link href="/tabs">tabs </Link>
        </li>
        <li>
          <Link href="/tags-input">tags input </Link>
        </li>
        <li>
          <Link href="/toast">toast </Link>
        </li>
        <li>
          <Link href="/tooltip">tooltip </Link>
        </li>
        <li>
          <Link href="/splitter">Splitter </Link>
        </li>
      </ul>
    </div>
  )
}

export default IndexPage<|MERGE_RESOLUTION|>--- conflicted
+++ resolved
@@ -18,14 +18,10 @@
           <Link href="/menu">Menu </Link>
         </li>
         <li>
-<<<<<<< HEAD
           <Link href="/nested-menu"> To nested menu </Link>
         </li>
         <li>
           <Link href="/context-menu"> To context menu </Link>
-=======
-          <Link href="/nested-menu">Nested Menu </Link>
->>>>>>> 968a2ce1
         </li>
         <li>
           <Link href="/number-input">number input </Link>
