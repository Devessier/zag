import { Global } from "@emotion/react"
import * as popover from "@zag-js/popover"
import { useMachine, useSetup } from "@zag-js/react"
import * as React from "react"
import { popoverControls } from "../../../shared/controls"
import { popoverStyle } from "../../../shared/style"
import { Portal } from "../components/portal"
import { StateVisualizer } from "../components/state-visualizer"
import { useControls } from "../hooks/use-controls"

export default function Page() {
  const controls = useControls(popoverControls)

  const [state, send] = useMachine(popover.machine, {
    context: controls.context,
  })

  const ref = useSetup({ send, id: React.useId() })

  const api = popover.connect(state, send)

  const Wrapper = api.portalled ? Portal : React.Fragment

  return (
    <>
      <Global styles={popoverStyle} />

<<<<<<< HEAD
      <main>
        <div data-part="root" ref={ref}>
          <button data-testid="button-before">Button :before</button>
          <button data-testid="popover-trigger" {...api.triggerProps}>
            Click me
          </button>
          <div {...api.anchorProps}>anchor</div>
          <Wrapper>
            <div {...api.positionerProps}>
              <div data-testid="popover-content" {...api.contentProps}>
                <div {...api.arrowProps}>
                  <div {...api.innerArrowProps} />
                </div>
                <div data-testid="popover-title" {...api.titleProps}>
                  Popover Title
                </div>
                <div data-testid="popover-body">
                  <a>Non-focusable Link</a>
                  <a href="#" data-testid="focusable-link">
                    Focusable Link
                  </a>
                  <input data-testid="input" placeholder="input" />
                  <button data-testid="popover-close-button" {...api.closeButtonProps}>
                    X
                  </button>
                </div>
=======
      <div data-part="root" ref={ref}>
        <button data-testid="button-before">Button :before</button>

        <button data-testid="popover-trigger" {...api.triggerProps}>
          Click me
        </button>

        <div {...api.anchorProps}>anchor</div>

        <Wrapper>
          <div {...api.positionerProps}>
            <div data-testid="popover-content" {...api.contentProps}>
              <div {...api.arrowProps}>
                <div {...api.innerArrowProps} />
              </div>
              <div data-testid="popover-title" {...api.titleProps}>
                Popover Title
              </div>
              <div data-part="body" data-testid="popover-body">
                <a>Non-focusable Link</a>
                <a href="#" data-testid="focusable-link">
                  Focusable Link
                </a>
                <input data-testid="input" placeholder="input" />
                <button data-testid="popover-close-button" {...api.closeButtonProps}>
                  X
                </button>
>>>>>>> a7babe80
              </div>
            </div>
          </Wrapper>
          <span data-testid="plain-text">I am just text</span>
          <button data-testid="button-after">Button :after</button>
        </div>
        <controls.ui />
      </main>
      <StateVisualizer state={state} />
    </>
  )
}<|MERGE_RESOLUTION|>--- conflicted
+++ resolved
@@ -25,14 +25,16 @@
     <>
       <Global styles={popoverStyle} />
 
-<<<<<<< HEAD
       <main>
         <div data-part="root" ref={ref}>
           <button data-testid="button-before">Button :before</button>
+
           <button data-testid="popover-trigger" {...api.triggerProps}>
             Click me
           </button>
+
           <div {...api.anchorProps}>anchor</div>
+
           <Wrapper>
             <div {...api.positionerProps}>
               <div data-testid="popover-content" {...api.contentProps}>
@@ -42,7 +44,7 @@
                 <div data-testid="popover-title" {...api.titleProps}>
                   Popover Title
                 </div>
-                <div data-testid="popover-body">
+                <div data-part="body" data-testid="popover-body">
                   <a>Non-focusable Link</a>
                   <a href="#" data-testid="focusable-link">
                     Focusable Link
@@ -52,35 +54,6 @@
                     X
                   </button>
                 </div>
-=======
-      <div data-part="root" ref={ref}>
-        <button data-testid="button-before">Button :before</button>
-
-        <button data-testid="popover-trigger" {...api.triggerProps}>
-          Click me
-        </button>
-
-        <div {...api.anchorProps}>anchor</div>
-
-        <Wrapper>
-          <div {...api.positionerProps}>
-            <div data-testid="popover-content" {...api.contentProps}>
-              <div {...api.arrowProps}>
-                <div {...api.innerArrowProps} />
-              </div>
-              <div data-testid="popover-title" {...api.titleProps}>
-                Popover Title
-              </div>
-              <div data-part="body" data-testid="popover-body">
-                <a>Non-focusable Link</a>
-                <a href="#" data-testid="focusable-link">
-                  Focusable Link
-                </a>
-                <input data-testid="input" placeholder="input" />
-                <button data-testid="popover-close-button" {...api.closeButtonProps}>
-                  X
-                </button>
->>>>>>> a7babe80
               </div>
             </div>
           </Wrapper>
