--- conflicted
+++ resolved
@@ -47,12 +47,7 @@
           padding: "12px",
           borderRadius: "8px",
           border: "1px solid lightgray",
-<<<<<<< HEAD
-          background: "lightgray",
-          margin: "24px",
-=======
           margin: "24px 0",
->>>>>>> 5f43de06
         }}
       >
         <p style={{ fontSize: "small", all: "unset", display: "block", marginBottom: "12px" }}>Property controls</p>
