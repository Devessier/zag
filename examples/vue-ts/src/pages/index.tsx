--- conflicted
+++ resolved
@@ -7,74 +7,11 @@
     <div class="index-nav">
       <h2>Vue UI Machines</h2>
       <ul>
-<<<<<<< HEAD
-        <li>
-          <RouterLink to="/accordion">Accordion </RouterLink>
-        </li>
-        <li>
-          <RouterLink to="/checkbox">Checkbox </RouterLink>
-        </li>
-        <li>
-          <RouterLink to="/combobox">Combobox </RouterLink>
-        </li>
-        <li>
-          <RouterLink to="/editable">Editable </RouterLink>
-        </li>
-        <li>
-          <RouterLink to="/dialog">Dialog </RouterLink>
-        </li>
-        <li>
-          <RouterLink to="/menu">Menu </RouterLink>
-        </li>
-        <li>
-          <RouterLink to="/nested-menu">Nested Menu </RouterLink>
-        </li>
-        <li>
-          <RouterLink to="/menu-options">Menu option </RouterLink>
-        </li>
-        <li>
-          <RouterLink to="/context-menu">Context Menu </RouterLink>
-        </li>
-        <li>
-          <RouterLink to="/number-input">number input </RouterLink>
-        </li>
-        <li>
-          <RouterLink to="/pin-input">pin input </RouterLink>
-        </li>
-        <li>
-          <RouterLink to="/popover">popover </RouterLink>
-        </li>
-        <li>
-          <RouterLink to="/range-slider">range slider </RouterLink>
-        </li>
-        <li>
-          <RouterLink to="/rating">rating </RouterLink>
-        </li>
-        <li>
-          <RouterLink to="/slider">slider </RouterLink>
-        </li>
-        <li>
-          <RouterLink to="/tabs">tabs </RouterLink>
-        </li>
-        <li>
-          <RouterLink to="/tags-input">tags input </RouterLink>
-        </li>
-        <li>
-          <RouterLink to="/toast">toast </RouterLink>
-        </li>
-        <li>
-          <RouterLink to="/tooltip">tooltip </RouterLink>
-        </li>
-        <li>
-          <RouterLink to="/splitter">Splitter </RouterLink>
-        </li>
-=======
         {routesData.map((route) => (
           <li key={route.path}>
             <RouterLink to={route.path}>{route.label}</RouterLink>
           </li>
         ))}
->>>>>>> a5948d78
       </ul>
     </div>
   )
