:root {
  --ring-color: blue;
}

* {
  box-sizing: border-box;
  font-family: -apple-system, BlinkMacSystemFont, "Segoe UI", Roboto, Oxygen, Ubuntu, Cantarell, "Open Sans",
    "Helvetica Neue", sans-serif;
}

*:focus {
  outline: 2px solid var(--ring-color);
  outline-offset: 2px;
}

.root {
  margin: 24px;
}

ul {
  padding-inline-start: 0;
}

.pre {
  background: rgba(0, 0, 0, 0.05);
  padding: 20px;
  margin-bottom: 40px;
  border-radius: 10px;
  font-family: monospace;
}

.index-nav {
  line-height: 1em;
  flex: 1;
  padding: 40px;
}

.index-nav ul {
  list-style-type: none;
  display: grid;
  grid-template-columns: repeat(auto-fill, minmax(200px, 1fr));
  grid-gap: 20px;
  padding: 0;
}

.index-nav a {
  display: block;
  border: 1px solid rgba(0, 0, 0, 0.1);
  padding: 20px;
  text-transform: capitalize;
  text-decoration: none;
}

.backlink {
  margin: 16px 12px;
}

body {
  margin: 0;
  font-size: 14px;
}

.page {
  display: flex;
  height: 100vh;
  overflow: hidden;
}

.page main {
  flex: auto;
  display: flex;
  flex-direction: column;
  align-items: flex-start;
  padding: 40px;
  overflow-y: auto;
}

.page main > * {
  width: 100%;
}

.nav {
  display: flex;
  flex-direction: column;
  width: 292px;
  border-right: solid 1px #d7e0da;
  overflow-y: scroll;
}

.nav header {
  padding: 8px;
  font-size: larger;
  font-weight: 600;
}

.nav a {
  padding: 6px 14px;
  cursor: pointer;
  border-left: solid 4px transparent;
  text-decoration: none;
  color: black;
}

.nav a:hover {
  background-color: rgba(124, 128, 125, 0.4);
}

.nav a:focus {
  outline: none;
}

<<<<<<< HEAD
.nav a[data-active], a[aria-current="page"] {
=======
.nav a[data-active],
a[aria-current="page"] {
>>>>>>> 571bb18d
  border-color: green;
  font-weight: 500;
}

.accordion [data-part="root"] {
  width: 100%;
  max-width: 40ch;
}

/* -----------------------------------------------------------------------------
* Checkbox
* -----------------------------------------------------------------------------*/

[data-scope="checkbox"][data-part="control"][data-focus] {
  outline: 2px solid royalblue;
}

[data-scope="checkbox"][data-part="root"] {
  display: block;
  position: relative;
  padding-left: 35px;
  margin-bottom: 12px;
  cursor: pointer;
  font-size: 22px;
  -webkit-user-select: none;
  -moz-user-select: none;
  -ms-user-select: none;
  user-select: none;
  width: fit-content;
}

[data-scope="checkbox"][data-part="control"] {
  position: absolute;
  top: 0;
  left: 0;
  height: 25px;
  width: 25px;
  background-color: #eee;
  border: solid 2px grey;
  border-radius: 4px;
}
[data-scope="checkbox"][data-part="control"][data-hover] {
  background-color: #ccc;
}

[data-scope="checkbox"][data-part="control"][data-checked] {
  background-color: #2196f3;
  border-color: #2196f3;
}

[data-scope="checkbox"][data-part="control"][data-checked]::after {
  display: block;
}

[data-scope="checkbox"][data-part="control"]::after {
  content: "";
  position: absolute;
  display: none;
  left: 9px;
  top: 5px;
  width: 5px;
  height: 10px;
  border: solid white;
  border-width: 0 3px 3px 0;
  -webkit-transform: rotate(45deg);
  -ms-transform: rotate(45deg);
  transform: rotate(45deg);
}

[data-scope="checkbox"][data-part="control"][data-indeterminate] {
  background-color: white;
  border-color: gray;
}

[data-scope="checkbox"][data-part="control"][data-indeterminate]::after {
  display: block;
  left: 50%;
  top: 50%;
  width: 13px;
  height: 3px;
  border: none;
  background-color: grey;
  transform: translate(-50%, -50%);
}

/* -----------------------------------------------------------------------------
* Combobox
* -----------------------------------------------------------------------------*/

.combobox [data-part="root"] {
  display: inline-flex;
  flex-direction: column;
}

.combobox [data-part="content"] {
  list-style-type: none;
  padding: 0;
  margin: 0;
  border: 1px solid lightgray;
  max-height: 240px;
  overflow: auto;
}
.combobox [data-part="option"][data-highlighted] {
  background-color: red;
  color: white;
}

.combobox [data-part="option"][data-disabled] {
  opacity: 0.5;
}

.combobox [data-part="label"] {
  display: block;
  margin-top: 12px;
  margin-bottom: 4px;
}
.combobox [data-part="control"] {
  display: inline-flex;
  width: 300px;
}

.combobox [data-part="input"] {
  flex: 1;
}

/* -----------------------------------------------------------------------------
* Editable
* -----------------------------------------------------------------------------*/

[data-scope="editable"][data-part="area"] {
  display: inline-block;
  margin-right: 0.5em;
  margin-bottom: 1em;
}
[data-scope="editable"][data-part="input"] {
  width: auto;
  background: transparent;
}
[data-scope="editable"][data-part="preview"][data-empty] {
  opacity: 0.7;
}
[data-scope="editable"][data-part="control"] {
  display: flex;
  gap: 0.5em;
}

/* -----------------------------------------------------------------------------
* Menu
* -----------------------------------------------------------------------------*/

[data-scope="menu"][data-part="content"] {
  margin: 0;
  width: 160px;
  background-color: white;
  border-radius: 6px;
  padding: 5px;
  border: 1px solid lightgray;
  list-style-type: none;
}

[data-scope="menu"][data-part*="item"] {
  all: unset;
  font-size: 14px;
  line-height: 1;
  color: rgb(87, 70, 175);
  display: flex;
  align-items: center;
  height: 25px;
  position: relative;
  user-select: none;
  border-radius: 3px;
  padding: 0px 5px;
}

[data-scope="menu"][data-part*="item"][data-focus] {
  outline: none;
  background-color: rgb(110, 86, 207);
  color: rgb(253, 252, 254);
}

[data-scope="menu"][data-part*="item"][data-disabled] {
  opacity: 0.4;
}

/* -----------------------------------------------------------------------------
* Number input
* -----------------------------------------------------------------------------*/

main [data-testid="scrubber"] {
  width: 32px;
  height: 32px;
  background: red;
}

/* -----------------------------------------------------------------------------
* Popover
* -----------------------------------------------------------------------------*/

.popover [data-part="root"] {
  display: flex;
  gap: 24px;
}

@keyframes scale {
  from {
    transform: scale(0.9);
    opacity: 0;
  }
  to {
    transform: scale(1);
    opacity: 1;
  }
}

[data-scope="popover"][data-part="content"] {
  --arrow-background: white;
  --arrow-size: 10px;
  background: white;
  padding: 20px;
  border-radius: 4px;
  position: relative;
  filter: drop-shadow(0 4px 8px rgba(0, 0, 0, 0.2));
  width: 260px;
  transform-origin: var(--transform-origin);
}

[data-scope="popover"][data-part="content"][data-expanded] {
  animation: scale 0.1s ease-out;
}

[data-scope="popover"][data-part="title"] {
  font-size: 15px;
  line-height: 19px;
  font-weight: bold;
}

[data-scope="popover"] [data-part="body"] {
  padding-top: 12px;
  display: flex;
  align-items: flex-start;
  flex-direction: column;
  gap: 12px;
  position: relative;
  font-size: 14px;
}

[data-scope="popover"][data-part="close-trigger"] {
  position: absolute;
  right: 0px;
  top: -20px;
}

[data-scope="popover"][data-part="arrow"] {
  --arrow-background: white;
  --arrow-shadow-color: #ebebeb;
  box-shadow: var(--box-shadow);
}

/* -----------------------------------------------------------------------------
* Rating
* -----------------------------------------------------------------------------*/

[data-scope="rating-group"][data-part="control"] {
  display: inline-flex;
}

[data-scope="rating-group"][data-part="rating"] {
  width: 20px;
  height: 20px;
  padding: 1px;
}

[data-scope="rating-group"][data-part="rating"]:focus {
  outline: 2px solid royalblue;
}

[data-scope="rating-group"] [data-part="star"] {
  color: #bdbdbd;
}

[data-scope="rating-group"][data-part="rating"][data-highlighted] [data-part="star"] {
  color: #ffb400;
}

[data-scope="rating-group"][data-part="rating"][data-highlighted][data-disabled] [data-part="star"] {
  color: #a1a1a1;
}

[data-scope="rating-group"][dir="rtl"] [data-half] [data-part="star"] {
  transform: scale(-1, 1);
}

/* -----------------------------------------------------------------------------
* Slider
* -----------------------------------------------------------------------------*/

[data-scope="slider"][data-part="root"] {
  max-width: 320px;
  width: 100%;
  display: flex;
  flex-direction: column;
}
[data-scope="slider"][data-part="root"][data-orientation="vertical"] {
  height: 240px;
}

[data-scope="slider"][data-part="control"] {
  --slider-thumb-size: 20px;
  --slider-track-height: 4px;
  display: flex;
  align-items: center;
  justify-content: center;
  position: relative;
}

[data-scope="slider"][data-part="control"][data-orientation="horizontal"] {
  height: var(--slider-thumb-size);
}

[data-scope="slider"][data-part="control"][data-orientation="vertical"] {
  width: var(--slider-thumb-size);
}

[data-scope="slider"][data-part="thumb"] {
  all: unset;
  width: var(--slider-thumb-size);
  height: var(--slider-thumb-size);
  border-radius: 999px;
  background: white;
  box-shadow: rgba(0, 0, 0, 0.14) 0px 2px 10px;
}

[data-scope="slider"][data-part="thumb"]:focus-visible {
  box-shadow: rgb(0 0 0 / 22%) 0px 0px 0px 5px;
}

[data-scope="slider"][data-part="thumb"]:hover:not([data-disabled]) {
  background-color: rgb(245, 242, 255);
}

[data-scope="slider"][data-part="thumb"][data-disabled] {
  background-color: lightgray;
}

[data-scope="slider"] .control-area {
  margin-top: 12px;
  display: flex;
}

.slider [data-orientation="horizontal"] .control-area {
  flex-direction: column;
  width: 100%;
}

.slider [data-orientation="vertical"] .control-area {
  flex-direction: row;
  height: 100%;
}

[data-scope="slider"][data-part="track"] {
  background: rgba(0, 0, 0, 0.2);
  border-radius: 9999px;
}
[data-scope="slider"][data-part="track"][data-orientation="horizontal"] {
  height: var(--slider-track-height);
  width: 100%;
}
[data-scope="slider"][data-part="track"][data-orientation="vertical"] {
  height: 100%;
  width: var(--slider-track-height);
}

[data-scope="slider"][data-part="range"] {
  background: magenta;
  border-radius: inherit;
}

[data-scope="slider"][data-part="range"][data-disabled] {
  background: rgba(0, 0, 0, 0.4);
}
[data-scope="slider"][data-part="range"][data-orientation="horizontal"] {
  height: 100%;
}
[data-scope="slider"][data-part="range"][data-orientation="vertical"] {
  width: 100%;
}

[data-scope="slider"][data-part="output"] {
  margin-inline-start: 12px;
}

[data-scope="slider"][data-part="marker-group"][data-orientation="vertical"] {
  height: 100%;
}

[data-scope="slider"][data-part="marker"] {
  color: lightgray;
}

[data-scope="slider"][data-part="marker"][data-state="under-value"] {
  color: red;
}

/* -----------------------------------------------------------------------------
* Splitter
* -----------------------------------------------------------------------------*/

[data-scope="splitter"][data-part="root"][data-orientation="horizontal"] {
  height: 300px;
}

[data-scope="splitter"][data-part="root"][data-orientation="vertical"] {
  width: 800px;
  height: 600px;
}

[data-scope="splitter"][data-part="panel"] {
  display: flex;
  align-items: center;
  justify-content: center;
  border: 1px solid lightgray;
  overflow: auto;
}

[data-scope="splitter"][data-part="resize-trigger"][data-orientation="horizontal"] {
  width: 8px;
}

[data-scope="splitter"][data-part="resize-trigger"][data-orientation="vertical"] {
  height: 8px;
}

[data-scope="splitter"][data-part="resize-trigger"] {
  background: #ebebeb;
  display: flex;
  align-items: center;
  justify-content: center;
  transition: background-color 0.2s ease-in-out;
  outline: 0;
}

[data-scope="splitter"][data-part="resize-trigger"][data-focus] {
  background: #b0baf1;
}

[data-scope="splitter"][data-part="resize-trigger"]:active {
  background: #3f51b5;
  color: white;
}

[data-scope="splitter"][data-part="resize-trigger"][data-disabled] {
  opacity: 0.5;
}

[data-scope="splitter"][data-part="resize-trigger"] .bar {
  background-color: currentColor;
}

[data-scope="splitter"][data-orientation="horizontal"] .bar {
  width: 2px;
  height: 40px;
}

[data-scope="splitter"][data-orientation="vertical"] .bar {
  height: 2px;
  width: 40px;
}

/* -----------------------------------------------------------------------------
* Switch
* -----------------------------------------------------------------------------*/
[data-scope="switch"][data-part="root"] {
  display: flex;
  align-items: center;
  position: relative;
  line-height: 0;
  width: fit-content;

  --switch-track-diff: calc(var(--switch-track-width) - var(--switch-track-height));
  --switch-thumb-x: var(--switch-track-diff);
  --switch-track-width: 1.875rem;
  --switch-track-height: 1rem;
}

[data-scope="switch"][data-part="control"] {
  display: inline-flex;
  flex-shrink: 0;
  -webkit-box-pack: start;
  justify-content: flex-start;
  box-sizing: content-box;
  cursor: pointer;
  border-radius: 9999px;
  padding: 0.125rem;
  width: var(--switch-track-width);
  height: var(--switch-track-height);
  transition-property: background-color, border-color, color, fill, stroke, opacity, box-shadow, transform;
  transition-duration: 150ms;

  --switch-bg: #cbd5e0;
  background: var(--switch-bg);
}

[data-scope="switch"][data-part="control"][data-checked] {
  --switch-bg: #3182ce;
}

[data-scope="switch"][data-part="control"][data-focus] {
  box-shadow: 0 0 0 3px rgba(66, 153, 225, 0.6);
}

[data-scope="switch"][data-part="control"][data-disabled] {
  opacity: 0.4;
  cursor: not-allowed;
}

[data-scope="switch"][data-part="thumb"] {
  background: white;
  transition-property: transform;
  transition-duration: 200ms;
  border-radius: inherit;
  width: var(--switch-track-height);
  height: var(--switch-track-height);
  position: relative;
}

[data-scope="switch"][data-part="thumb"]:before {
  transition: background-color 0.2s ease-in-out;
  position: absolute;
  --thumb-size: calc(var(--switch-track-height) + 0.7rem);
  height: var(--thumb-size);
  width: var(--thumb-size);
  background-color: transparent;
  content: "";
  z-index: 1;
  top: 50%;
  left: 50%;
  transform: translate(-50%, -50%);
  border-radius: inherit;
}

[data-scope="switch"][data-part="thumb"][data-hover]:before {
  background-color: rgba(0, 0, 0, 0.048);
}
[data-scope="switch"][data-part="thumb"][data-hover][data-checked]:before {
  background-color: rgba(144, 202, 249, 0.295);
}

[data-scope="switch"][data-part="thumb"][data-checked] {
  transform: translateX(var(--switch-thumb-x));
}

[data-scope="switch"][data-part="label"] {
  user-select: none;
  margin-inline-start: 0.5rem;
}

/* -----------------------------------------------------------------------------
* Tags Input
* -----------------------------------------------------------------------------*/

[data-scope="tags-input"][data-part="label"] {
  display: block;
  margin-bottom: 8px;
}

[data-scope="tags-input"][data-part="control"] {
  padding: 0 2px;
  background: #fff;
  border: 1px solid #ccc;
  width: 40em;
  border-radius: 2px;
  box-shadow: inset 0 1px 2px rgba(0, 0, 0, 0.1);
}

[data-scope="tags-input"][data-part="control"][data-disabled] {
  background: #f9f9f9;
}

[data-scope="tags-input"][data-part="control"][data-focus],
[data-scope="tags-input"][data-part="control"]:focus {
  outline: 2px solid var(--ring-color);
  outline-offset: 2px;
}

[data-scope="tags-input"][data-part="tag"] {
  background: #eee;
  color: #444;
  padding: 0 4px;
  margin: 2px;
  border: 1px solid #ccc;
  border-radius: 2px;
  font: inherit;
  user-select: none;
  cursor: pointer;
  display: inline-block;
}

[data-scope="tags-input"][data-part="tag"][hidden] {
  display: none !important;
}
[data-scope="tags-input"][data-part="tag"][data-selected] {
  background-color: #777;
  border-color: #777;
  color: #eee;
}
[data-scope="tags-input"][data-part="tag"][data-disabled] {
  opacity: 0.6;
  cursor: default;
}

[data-scope="tags-input"][data-part*="input"] {
  appearance: none;
  padding: 3px;
  margin: 0;
  background: none;
  border: none;
  box-shadow: none;
  font: inherit;
  font-size: 100%;
  outline: none;
  display: inline-block !important;
}

[data-scope="tags-input"][data-part*="input"][hidden] {
  display: none !important;
}

[data-scope="tags-input"][data-part*="input"]:disabled {
  opacity: 0.6;
}

[data-scope="tags-input"][data-part="tag-delete-trigger"] {
  all: unset;
}

/* -----------------------------------------------------------------------------
* Pin Input
* -----------------------------------------------------------------------------*/

[data-scope="pin-input"][data-part="control"] {
  width: 300px;
  display: flex;
  margin-bottom: 12px;
  gap: 12px;
}

[data-scope="pin-input"][data-part="label"] {
  display: block;
  margin-bottom: 8px;
}

[data-scope="pin-input"][data-part="input"] {
  width: 48px;
  height: 48px;
  text-align: center;
  font-size: 24px;
}

/* -----------------------------------------------------------------------------
* Toast
* -----------------------------------------------------------------------------*/

@keyframes fadeIn {
  from {
    opacity: 0;
  }
  to {
    opacity: 1;
  }
}

@keyframes fadeOut {
  from {
    opacity: 1;
  }
  to {
    opacity: 0;
  }
}

@keyframes spin {
  from {
    transform: rotate(0deg);
  }
  to {
    transform: rotate(360deg);
  }
}

@keyframes shrink {
  from {
    transform: scaleX(1);
  }
  to {
    transform: scaleX(0);
  }
}

[data-scope="toast"][data-part="root"] {
  background: rgb(116, 116, 116);
  border-radius: 4px;
  color: white;
  padding: 12px;
  width: 400px;
  animation-fill-mode: forwards;
  animation-duration: 0.2s;
  animation-name: fadeIn;
}

[data-scope="toast"][data-part="root"]:not([data-open]) {
  animation-duration: var(--toast-remove-delay);
  animation-name: fadeOut;
}

[data-scope="toast"][data-part="root"][data-type="error"] {
  background: red;
}
[data-scope="toast"][data-part="root"][data-type="info"] {
  background: blue;
}
[data-scope="toast"][data-part="root"][data-type="warning"] {
  background: orange;
}
[data-scope="toast"][data-part="root"][data-type="success"] {
  background: green;
}
[data-scope="toast"][data-part="root"][data-type="loading"] {
  background: purple;
}

[data-scope="toast"] .spinner {
  animation: spin 1s linear infinite;
}

[data-scope="toast"][data-part="progressbar"] {
  height: 4px;
  background: rgb(116, 116, 116);
  width: 100%;
  animation-name: shrink;
}

[data-scope="toast"][data-part="progressbar"][data-type="loading"] {
  animation-name: none;
}

/* -----------------------------------------------------------------------------
* Dialog
* -----------------------------------------------------------------------------*/

[data-scope="dialog"][data-part="backdrop"] {
  background-color: rgba(0, 0, 0, 0.44);
  position: fixed;
  inset: 0px;
}

[data-scope="dialog"][data-part="container"] {
  height: 100vh;
  width: 100vw;
  position: fixed;
  inset: 0px;
  display: flex;
  align-items: center;
  justify-content: center;
}

[data-scope="dialog"][data-part="title"] {
  margin: 0px;
  font-weight: 500;
  color: rgb(26, 21, 35);
  font-size: 17px;
}

[data-scope="dialog"][data-part="description"] {
  margin: 10px 0px 20px;
  color: rgb(111, 110, 119);
  font-size: 15px;
  line-height: 1.5;
}

[data-scope="dialog"][data-part="content"] {
  background-color: white;
  border-radius: 6px;
  box-shadow: rgb(14 18 22 / 35%) 0px 10px 38px -10px, rgb(14 18 22 / 20%) 0px 10px 20px -15px;
  width: 100%;
  max-width: 450px;
  max-height: 85vh;
  padding: 24px;
  position: relative;
}

[data-scope="dialog"][data-part="close-trigger"] {
  font-family: inherit;
  height: 25px;
  width: 25px;
  display: inline-flex;
  align-items: center;
  justify-content: center;
  color: rgb(87, 70, 175);
  position: absolute;
  top: 10px;
  right: 10px;
  border-radius: 100%;
}

[data-scope="dialog"][data-part="close-trigger"]:focus {
  outline: 2px blue solid;
  outline-offset: 2px;
}

/* -----------------------------------------------------------------------------
* Toggle
* -----------------------------------------------------------------------------*/

main > .toggle {
  background-color: white;
  color: rgb(111, 110, 119);
  height: 40px;
  width: 40px;
  font-size: 16px;
  display: flex;
  align-items: center;
  justify-content: center;
  border-radius: 4px;
}

main > .toggle[data-pressed] {
  font-weight: bold;
  background-color: rgb(215, 207, 249);
  color: rgb(32, 19, 75);
}

/* -----------------------------------------------------------------------------
* Tooltip
* -----------------------------------------------------------------------------*/

.tooltip > .root {
  display: flex;
  gap: 20px;
}

[data-scope="tooltip"][data-part="content"] {
  z-index: 1;
  padding: 0.25em 0.5em;
  box-shadow: 2px 2px 10px hsla(0, 0%, 0%, 0.1);
  white-space: nowrap;
  font-size: 85%;
  background: #f0f0f0;
  color: #444;
  border: solid 1px #ccc;
}

/* -----------------------------------------------------------------------------
* Tabs
* -----------------------------------------------------------------------------*/

[data-scope="tabs"][data-part="root"] {
  max-width: 20em;
}

[data-scope="tabs"][data-part="tablist"] {
  margin: 0 0 -0.1em;
  overflow: visible;
}

[data-scope="tabs"][data-part="trigger"] {
  position: relative;
  margin: 0;
  padding: 0.3em 0.5em 0.4em;
  border: 1px solid hsl(219, 1%, 72%);
  border-radius: 0.2em 0.2em 0 0;
  box-shadow: 0 0 0.2em hsl(219, 1%, 72%);
  overflow: visible;
  font-size: inherit;
  background: hsl(220, 20%, 94%);
}

[data-scope="tabs"][data-part="trigger"]:hover,
[data-scope="tabs"][data-part="trigger"]:focus,
[data-scope="tabs"][data-part="trigger"]:active {
  outline: 0;
  border-radius: 0;
  color: inherit;
}

[data-scope="tabs"][data-part="trigger"][data-selected] {
  border-radius: 0;
  background: hsl(220, 43%, 99%);
  outline: 0;
}

[data-scope="tabs"][data-part="trigger"][data-selected]:not(:focus):not(:hover)::before {
  border-top: 5px solid hsl(218, 96%, 48%);
}

[data-scope="tabs"][data-part="trigger"][data-selected]::after {
  position: absolute;
  z-index: 3;
  bottom: -1px;
  right: 0;
  left: 0;
  height: 0.3em;
  background: hsl(220, 43%, 99%);
  box-shadow: none;
  content: "";
}

[data-scope="tabs"][data-part="trigger"]:hover::before,
[data-scope="tabs"][data-part="trigger"]:focus::before {
  border-color: hsl(20, 96%, 48%);
}

[data-scope="tabs"][data-part="trigger"]:hover::before,
[data-scope="tabs"][data-part="trigger"]:focus::before,
[data-scope="tabs"][data-part="trigger"][data-selected]::before {
  position: absolute;
  bottom: 100%;
  right: -1px;
  left: -1px;
  border-radius: 0.2em 0.2em 0 0;
  border-top: 3px solid hsl(20, 96%, 48%);
  content: "";
}

[data-scope="tabs"][data-part="content"] {
  position: relative;
  z-index: 2;
  padding: 0.5em 0.5em 0.7em;
  border: 1px solid hsl(219, 1%, 72%);
  border-radius: 0 0.2em 0.2em 0.2em;
  box-shadow: 0 0 0.2em hsl(219, 1%, 72%);
  background: hsl(220, 43%, 99%);
}
[data-scope="tabs"][data-part="content"] p {
  margin: 0;
}
[data-scope="tabs"][data-part="content"] * + p {
  margin-top: 1em;
}
[data-scope="tabs"][data-part="content"]:focus {
  border-color: hsl(20, 96%, 48%);
  box-shadow: 0 0 0.2em hsl(20, 96%, 48%);
  outline: 0;
}
[data-scope="tabs"][data-part="content"]:focus::after {
  position: absolute;
  bottom: 0;
  right: -1px;
  left: -1px;
  border-bottom: 3px solid hsl(20, 96%, 48%);
  border-radius: 0 0 0.2em 0.2em;
  content: "";
}

[data-scope="tabs"][data-part="indicator"] {
  height: 4px;
  background-color: red;
  z-index: 10;
}

/* -----------------------------------------------------------------------------
* Radio
* -----------------------------------------------------------------------------*/

.radio [data-part="radio-control"][data-focus] {
  outline: 2px solid royalblue;
}

.radio [data-part="radio-label"][data-disabled] {
  opacity: 0.4;
}

.radio [data-part="root"] {
  display: flex;
  align-items: center;
  gap: 16px;
}

.radio [data-part="radio"] {
  display: block;
  position: relative;
  padding-left: 35px;
  margin-bottom: 12px;
  cursor: pointer;
  font-size: 22px;
  -webkit-user-select: none;
  -moz-user-select: none;
  -ms-user-select: none;
  user-select: none;
  width: fit-content;
}

.radio [data-part="radio"][data-disabled] {
  cursor: not-allowed;
}

.radio [data-part="radio-control"] {
  position: absolute;
  top: 0;
  left: 0;
  height: 25px;
  width: 25px;
  background-color: #eee;
  border: solid 2px grey;
  border-radius: 50%;
}
.radio [data-part="radio-control"][data-hover] {
  background-color: #ccc;
}

.radio [data-part="radio-control"][data-checked] {
  background-color: #2196f3;
  border-color: #2196f3;
}

.radio [data-part="radio-control"][data-checked]::after {
  display: block;
}

.radio [data-part="radio-control"]::after {
  content: "";
  position: absolute;
  display: none;
  left: 9px;
  top: 5px;
  width: 5px;
  height: 10px;
  border: solid white;
  border-width: 0 3px 3px 0;
  -webkit-transform: rotate(45deg);
  -ms-transform: rotate(45deg);
  transform: rotate(45deg);
}

/* -----------------------------------------------------------------------------
* Pressable
* -----------------------------------------------------------------------------*/

.pressable button[data-pressed] {
  background: red;
}

/* -----------------------------------------------------------------------------
* Hover card
* -----------------------------------------------------------------------------*/

[data-scope="hover-card"][data-part="trigger"] {
  background: rgb(110, 86, 207);
  color: white;
  width: fit-content;
  padding: 6px;
}

[data-scope="hover-card"][data-part="content"] {
  background: rgb(225, 223, 228);
  padding: 6px;
  height: 150px;
  width: 300px;
}

/* -----------------------------------------------------------------------------
* Pagination
* -----------------------------------------------------------------------------*/

.pagination ul {
  display: flex;
  gap: 4px;
  list-style-type: none;
}

.pagination th {
  text-align: start;
}

[data-scope="pagination"][data-part*="trigger"],
[data-scope="pagination"][data-part="ellipsis"] {
  box-sizing: border-box;
  padding: 0 12px;
  height: 32px;
  min-width: 32px;
  text-align: center;
  margin: auto 4px;
  color: inherit;
  display: flex;
  align-items: center;
  border-radius: 4px;
  user-select: none;
  text-decoration: none;
}

[data-scope="pagination"][data-part*="trigger"]:hover {
  background-color: rgba(0, 0, 0, 0.04);
  cursor: pointer;
}

[data-scope="pagination"][data-part*="trigger"][data-selected] {
  background-color: rgba(0, 0, 0, 0.08);
}

[data-scope="pagination"][data-part*="trigger"]:focus {
  outline: 2px solid var(--ring-color);
  outline-offset: 1px;
}

[data-scope="pagination"][data-part="ellipsis"] {
  cursor: default;
}

/* -----------------------------------------------------------------------------
* Select
* -----------------------------------------------------------------------------*/

.select .control {
  display: flex;
  flex-direction: column;
  row-gap: 6px;
  align-items: flex-start;
}

[data-scope="select"][data-part="label"] {
  cursor: pointer;
  font-size: 14px;
}

[data-scope="select"][data-part="label"][data-disabled] {
  cursor: default;
  color: gray;
}

[data-scope="select"][data-part="label"][data-invalid] {
  color: red;
}

[data-scope="select"][data-part="trigger"] {
  padding: 4px 12px;
  border-radius: 4px;
  border: none;
  display: flex;
  align-items: center;
  justify-content: space-between;
  column-gap: 6px;
  cursor: default;
  background: #eeeeee;
  font-size: 14px;
  border: 1px solid slategray;
}

.select svg {
  position: relative;
  top: 1px;
}

[data-scope="select"][data-part="trigger"]:disabled {
  cursor: default;
}

[data-scope="select"][data-part="trigger"][data-invalid] {
  border: 2px solid red;
}

[data-scope="select"][data-part="positioner"] {
  width: max-content;
}

[data-scope="select"][data-part="content"] {
  padding: 0px;
  list-style: none;
  width: 240px;
  margin: 0;
  margin-top: 4px;
  max-height: min(var(--available-height), 400px);
  overflow-y: auto;
  position: relative;
  overscroll-behavior: contain;
}

.select input {
  position: sticky;
  top: 0;
}

[data-scope="select"][data-part="option"] {
  padding: 4px 6px;
  cursor: default;
  background: #efefef;
  display: flex;
  align-items: center;
}

[data-scope="select"][data-part="option"][data-disabled] {
  color: #777;
}

[data-scope="select"][data-part="option"] > span {
  flex: 1;
}

[data-scope="select"][data-part="option"]:hover {
  background: #dfdfdf;
}

[data-scope="select"][data-part="option"][data-focus] {
  background: blue;
  color: white;
}

/* -----------------------------------------------------------------------------
* DatePicker
* -----------------------------------------------------------------------------*/

[data-scope="date-picker"][data-part="cell-trigger"][data-focused] {
  background: rgba(128, 0, 128, 0.171);
  color: rgba(128, 0, 128, 0.959);
}

[data-scope="date-picker"][data-part="cell-trigger"][data-outside-range] {
  visibility: hidden;
}

[data-scope="date-picker"][data-part="cell-trigger"][data-selected] {
  background: purple;
  color: white;
}

[data-scope="date-picker"][data-part="cell-trigger"][data-in-range]:not([data-selected]) {
  background: rgb(240, 219, 240);
}

[data-scope="date-picker"][data-part="cell-trigger"] {
  padding: 4px;
  min-width: 30px;
  min-height: 30px;
  border-radius: 4px;
  cursor: pointer;
  text-align: center;
}

[data-scope="date-picker"][data-part="control"] {
  display: flex;
  gap: 10px;
  margin-top: 20px;
  margin-bottom: 16px;
}

[data-scope="date-picker"][data-part="cell-trigger"][data-today] {
  color: purple;
}

[data-scope="date-picker"][data-part="cell-trigger"][data-unavailable] {
  text-decoration: line-through;
  opacity: 0.4;
}

[data-scope="date-picker"][data-part="cell-trigger"][data-disabled] {
  opacity: 0.4;
}

[data-scope="date-picker"][data-part="content"] {
  border: 1px solid gray;
  padding: 0.5rem 1.5rem;
  width: fit-content;
}

[data-scope="date-picker"][data-part="content"] table {
  min-width: 240px;
}

/* -----------------------------------------------------------------------------
* Carousel
* -----------------------------------------------------------------------------*/

[data-scope="carousel"][data-part="viewport"] {
  max-width: 600px;
  margin-top: 40px;
  overflow-x: hidden;
}

/* -----------------------------------------------------------------------------
* Page Shell
* -----------------------------------------------------------------------------*/

.controls-container {
  display: flex;
  flex-direction: column;
  gap: 14px;
  order: 1;
  padding: 12px 22px;
}
.controls-container .text {
  display: flex;
  flex-direction: column;
  gap: 8px;
}
.controls-container .text label {
  font-weight: 500;
}
.controls-container .text input,
.controls-container .text select {
  padding: 4px;
  border: solid 1px black;
  border-radius: 4px;
}

.toolbar {
  border-left: solid 1px #d7e0da;
  width: 400px;
  display: flex;
  flex-direction: column;
}

.toolbar nav {
  padding: 16px;
  display: flex;
  gap: 24px;
  border-bottom: solid 1px #d7e0da;
}

.toolbar nav button {
  all: unset;
  cursor: pointer;
  font-weight: 500;
}

.toolbar nav button[data-active] {
  color: green;
}

.toolbar > div {
  max-height: 100%;
  overflow: hidden;
}

.toolbar [data-content] {
  display: none;
}

.toolbar [data-content][data-active] {
  display: flex;
  flex-direction: column;
  max-height: 100%;
}

.toolbar .viz {
  font-size: 13px;
  --viz-font: SF Mono, Menlo, monospace;
  padding-left: 14px;
  flex: 1;
  overflow: auto;
  border-bottom: solid 1px #d7e0da;
}

.toolbar .viz summary {
  margin-bottom: 24;
  font-family: var(--viz-font);
  font-weight: bold;
  cursor: pointer;
}

.toolbar .viz summary + div > * {
  font-family: var(--viz-font);
}<|MERGE_RESOLUTION|>--- conflicted
+++ resolved
@@ -109,12 +109,8 @@
   outline: none;
 }
 
-<<<<<<< HEAD
-.nav a[data-active], a[aria-current="page"] {
-=======
 .nav a[data-active],
 a[aria-current="page"] {
->>>>>>> 571bb18d
   border-color: green;
   font-weight: 500;
 }
