<<<<<<< HEAD
import { createMachine, guards, preserve } from "@ui-machines/core"
=======
>>>>>>> 258c2d24
import { nextTick } from "@core-foundation/utils/fn"
import { createMachine, guards, preserve } from "@ui-machines/core"
import { trackPointerDown } from "../__utils/dom"
import { WithDOM } from "../__utils/types"
import { trackPointerDown } from "../__utils/dom"
import { getElements } from "./editable.dom"

const { not } = guards

export type EditableMachineContext = WithDOM<{
  value: string
  previousValue: string
  maxLength?: number
  disabled?: boolean
  readonly?: boolean
  isPreviewFocusable?: boolean
  selectOnFocus?: boolean
  submitOnBlur?: boolean
  submitOnEnter?: boolean
  onChange?: (value: string) => void
  onCancel?: (value: string) => void
  onSubmit?: (value: string) => void
  onEdit?: () => void
  placeholder?: string
}>

export type EditableMachineState = {
  value: "mounted" | "preview" | "edit"
}

export const editableMachine = createMachine<EditableMachineContext, EditableMachineState>(
  {
    id: "editable-machine",
    initial: "mounted",
    context: {
      uid: "32",
      value: "",
      previousValue: "",
      isPreviewFocusable: true,
      submitOnBlur: true,
      selectOnFocus: true,
    },
    states: {
      mounted: {
        on: {
          SETUP: {
            target: "preview",
            actions: ["setId", "setOwnerDocument"],
          },
        },
      },
      preview: {
        entry: ["clearPointerdownNode"],
        on: {
          EDIT: "edit",
          FOCUS: "edit",
        },
      },
      edit: {
        entry: ["focusInput", "invokeOnEdit"],
        activities: "trackPointerDown",
        on: {
          TYPE: {
            cond: not("isAtMaxLength"),
            actions: ["setValue", "invokeOnChange"],
          },
          CLICK_OUTSIDE: [
            {
              cond: "shouldSubmitOnBlur",
              target: "preview",
              actions: ["focusEditButton", "invokeOnSubmit"],
            },
            {
              target: "preview",
              actions: "focusEditButton",
            },
          ],
          CANCEL: {
            target: "preview",
            actions: ["focusEditButton", "resetValue", "invokeOnCancel"],
          },
          SUBMIT: {
            target: "preview",
            actions: ["setPreviousValue", "invokeOnSubmit", "focusEditButton"],
          },
        },
      },
    },
  },
  {
    guards: {
      canFocusPreview: (ctx) => !!ctx.isPreviewFocusable,
      shouldSubmitOnBlur: (ctx) => !!ctx.submitOnBlur,
      isAtMaxLength: (ctx) => ctx.maxLength != null && ctx.value.length === ctx.maxLength,
    },
    activities: {
      trackPointerDown,
    },
    actions: {
      setId: (ctx, evt) => {
        ctx.uid = evt.id
      },
      setOwnerDocument: (ctx, evt) => {
        ctx.doc = preserve(evt.doc)
      },
      focusEditButton(ctx) {
        nextTick(() => {
          const { editBtn } = getElements(ctx)
          editBtn?.focus()
        })
      },
      focusInput(ctx) {
        const { input } = getElements(ctx)
        nextTick(() => {
          if (ctx.selectOnFocus) input?.select()
          else input?.focus()
        })
      },
      invokeOnCancel(ctx) {
        ctx.onCancel?.(ctx.previousValue)
      },

      invokeOnSubmit(ctx) {
        ctx.onSubmit?.(ctx.value)
      },
      invokeOnEdit(ctx) {
        ctx.onEdit?.()
      },
      setValue(ctx, evt) {
        ctx.value = evt.value
      },
      setPreviousValue(ctx) {
        ctx.previousValue = ctx.value
      },
      resetValue(ctx) {
        ctx.value = ctx.previousValue
      },
      clearPointerdownNode(ctx) {
        ctx.pointerdownNode = null
      },
    },
  },
)<|MERGE_RESOLUTION|>--- conflicted
+++ resolved
@@ -1,12 +1,7 @@
-<<<<<<< HEAD
-import { createMachine, guards, preserve } from "@ui-machines/core"
-=======
->>>>>>> 258c2d24
 import { nextTick } from "@core-foundation/utils/fn"
 import { createMachine, guards, preserve } from "@ui-machines/core"
 import { trackPointerDown } from "../__utils/dom"
 import { WithDOM } from "../__utils/types"
-import { trackPointerDown } from "../__utils/dom"
 import { getElements } from "./editable.dom"
 
 const { not } = guards
