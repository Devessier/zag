<<<<<<< HEAD
import { StateMachine as S } from "@ui-machines/core"
import { defaultPropNormalizer, PropNormalizer, dataAttr, determineEventKey } from "../__utils/dom"
import { is } from "@core-foundation/utils/is"
import { DOMButtonProps, DOMHTMLProps, EventKeyMap, WithDataAttr } from "../__utils/types"
=======
import { is } from "@core-foundation/utils/is"
import { StateMachine as S } from "@ui-machines/core"
import { dataAttr, determineEventKey, defaultPropNormalizer } from "../__utils/dom"
import { ButtonProps, HTMLProps, EventKeyMap, WithDataAttr } from "../__utils/types"
>>>>>>> 258c2d24
import { getElementIds } from "./accordion.dom"
import { AccordionMachineContext, AccordionMachineState } from "./accordion.machine"

export function connectAccordionMachine(
  state: S.State<AccordionMachineContext, AccordionMachineState>,
  send: (event: S.Event<S.AnyEventObject>) => void,
  normalize = defaultPropNormalizer,
) {
  const { context: ctx } = state
  const ids = getElementIds(ctx.uid)

  return {
    rootProps: normalize<WithDataAttr<HTMLProps>>({
      id: ids.root,
    }),

    getAccordionProps({ uid, disabled }: { uid: string; disabled?: boolean }) {
      const isVisible = is.array(ctx.activeId) ? ctx.activeId.includes(uid) : uid === ctx.activeId

      const isDisabled = disabled ?? ctx.disabled
      const isFocused = ctx.focusedId === uid

      return {
        groupProps: normalize<HTMLProps>({
          id: ids.getGroupId(uid),
          "data-expanded": isVisible,
        }),

        panelProps: normalize<HTMLProps>({
          role: "region",
          id: ids.getPanelId(uid),
          "aria-labelledby": ids.getTriggerId(uid),
          hidden: !isVisible,
          "data-disabled": dataAttr(isDisabled),
          "data-focus": dataAttr(isFocused),
          "data-expanded": dataAttr(isVisible),
        }),

        triggerProps: normalize<ButtonProps>({
          type: "button",
          id: ids.getTriggerId(uid),
          "aria-controls": ids.getPanelId(uid),
          "aria-expanded": isVisible,
          disabled: isDisabled,
          "data-ownedby": ids.root,
          onFocus() {
            send({ type: "FOCUS", id: uid })
          },
          onBlur() {
            send("BLUR")
          },
          onClick() {
            send({ type: "CLICK", id: uid })
          },
          onKeyDown(event) {
            const keyMap: EventKeyMap = {
              ArrowDown() {
                send({ type: "ARROW_DOWN", id: uid })
              },
              ArrowUp() {
                send({ type: "ARROW_UP", id: uid })
              },
              Enter() {
                send({ type: "CLICK", id: uid })
              },
              Home() {
                send({ type: "HOME", id: uid })
              },
              End() {
                send({ type: "END", id: uid })
              },
            }

            const key = determineEventKey(event, {
              direction: "ltr",
              orientation: "vertical",
            })

            const exec = keyMap[key]

            if (exec) {
              event.preventDefault()
              exec(event)
            }
          },
        }),
      }
    },
  }
}<|MERGE_RESOLUTION|>--- conflicted
+++ resolved
@@ -1,14 +1,7 @@
-<<<<<<< HEAD
-import { StateMachine as S } from "@ui-machines/core"
-import { defaultPropNormalizer, PropNormalizer, dataAttr, determineEventKey } from "../__utils/dom"
-import { is } from "@core-foundation/utils/is"
-import { DOMButtonProps, DOMHTMLProps, EventKeyMap, WithDataAttr } from "../__utils/types"
-=======
 import { is } from "@core-foundation/utils/is"
 import { StateMachine as S } from "@ui-machines/core"
 import { dataAttr, determineEventKey, defaultPropNormalizer } from "../__utils/dom"
 import { ButtonProps, HTMLProps, EventKeyMap, WithDataAttr } from "../__utils/types"
->>>>>>> 258c2d24
 import { getElementIds } from "./accordion.dom"
 import { AccordionMachineContext, AccordionMachineState } from "./accordion.machine"
 
