--- conflicted
+++ resolved
@@ -28,15 +28,9 @@
     "clean": "rimraf dist"
   },
   "dependencies": {
-<<<<<<< HEAD
-    "@core-foundation/utils": "^0.1.4",
-    "@ui-machines/core": "0.0.0",
-    "valtio": "^1.1.3"
-=======
     "@core-foundation/utils": "^0.1.5",
     "@ui-machines/core": "0.0.0",
     "valtio": "^1.2.0"
->>>>>>> 258c2d24
   },
   "devDependencies": {
     "@types/react": "^17.0.15",
