--- conflicted
+++ resolved
@@ -1,12 +1,8 @@
 import { is, warn } from "@core-foundation/utils"
-<<<<<<< HEAD
-import { PropNormalizer } from "@ui-machines/web"
-=======
 
 export interface PropNormalizer {
   <T extends Dict = Dict>(props: T): Dict
 }
->>>>>>> 258c2d24
 
 type Dict = Record<string, string>
 
