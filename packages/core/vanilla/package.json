--- conflicted
+++ resolved
@@ -28,14 +28,8 @@
     "clean": "rimraf dist"
   },
   "dependencies": {
-<<<<<<< HEAD
-    "@core-dom/event": "^0.1.4",
-    "@core-foundation/utils": "^0.1.4",
-    "valtio": "^1.1.3"
-=======
     "@core-dom/event": "^0.1.5",
     "@core-foundation/utils": "^0.1.5",
     "valtio": "^1.2.0"
->>>>>>> 258c2d24
   }
 }