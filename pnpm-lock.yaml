--- conflicted
+++ resolved
@@ -4638,16 +4638,12 @@
     resolution: {integrity: sha512-ASFBup0Mz1uyiIjANan1jzLQami9z1PoYSZCiiYW2FczPbenXc45FZdBZLzOT+r6+iciuEModtmCti+hjaAk0A==}
     dev: true
 
-<<<<<<< HEAD
   /cookie/0.5.0:
     resolution: {integrity: sha512-YZ3GUyn/o8gfKJlnlX7g7xq4gyO6OSuhGPKaaGssGB2qgDUS0gPgtTvoyZLTt9Ab6dC4hfc9dV5arkvc/OCmrw==}
     engines: {node: '>= 0.6'}
     dev: true
 
-  /cosmiconfig-typescript-loader/4.3.0_ipkhww4xc5z2tt2x53vp2mt2be:
-=======
   /cosmiconfig-typescript-loader/4.3.0_rgi5ddjuzodu72vgmk7guw26wm:
->>>>>>> 0f5c2cb4
     resolution: {integrity: sha512-NTxV1MFfZDLPiBMjxbHRwSh5LaLcPMwNdCutmnHJCKoVnlvldPWlllonKwrsRJ5pYZBIBGRWWU2tfvzxgeSW5Q==}
     engines: {node: '>=12', npm: '>=6'}
     peerDependencies:
