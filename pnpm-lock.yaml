--- conflicted
+++ resolved
@@ -108,11 +108,7 @@
         version: 18.0.0
       tsup:
         specifier: 6.7.0
-<<<<<<< HEAD
         version: 6.7.0(@swc/core@1.3.60)(ts-node@10.9.1)(typescript@5.0.4)
-=======
-        version: 6.7.0(@swc/core@1.3.58)(typescript@5.0.4)
->>>>>>> aaa733eb
       tsx:
         specifier: 3.12.7
         version: 3.12.7
@@ -338,17 +334,10 @@
         version: 18.2.4
       eslint-plugin-react:
         specifier: 7.32.2
-<<<<<<< HEAD
         version: 7.32.2(eslint@8.41.0)
       eslint-plugin-react-hooks:
         specifier: 4.6.0
         version: 4.6.0(eslint@8.41.0)
-=======
-        version: 7.32.2
-      eslint-plugin-react-hooks:
-        specifier: 4.6.0
-        version: 4.6.0
->>>>>>> aaa733eb
       typescript:
         specifier: 5.0.4
         version: 5.0.4
@@ -552,13 +541,8 @@
         specifier: ^5.0.4
         version: 5.0.4
       vite:
-<<<<<<< HEAD
         specifier: ^4.3.9
         version: 4.3.9(@types/node@20.2.5)
-=======
-        specifier: ^4.3.5
-        version: 4.3.5
->>>>>>> aaa733eb
 
   examples/solid-ts:
     dependencies:
@@ -759,13 +743,8 @@
         specifier: 0.7.2
         version: 0.7.2
       vite:
-<<<<<<< HEAD
         specifier: 4.3.9
         version: 4.3.9(@types/node@20.2.5)
-=======
-        specifier: 4.3.5
-        version: 4.3.5
->>>>>>> aaa733eb
       vite-plugin-solid:
         specifier: 2.7.0
         version: 2.7.0(solid-js@1.7.5)(vite@4.3.9)
@@ -954,61 +933,56 @@
         version: link:../../packages/utilities/visually-hidden
     devDependencies:
       '@originjs/vite-plugin-commonjs':
-        specifier: ^1.0.3
+        specifier: 1.0.3
         version: 1.0.3
       '@sveltejs/adapter-auto':
-        specifier: ^2.1.0
-        version: 2.1.0(@sveltejs/kit@1.20.0)
+        specifier: 2.0.1
+        version: 2.0.1(@sveltejs/kit@1.20.0)
       '@sveltejs/kit':
-        specifier: ^1.20.0
+        specifier: 1.20.0
         version: 1.20.0(svelte@3.59.1)(vite@4.3.9)
       '@sveltejs/package':
         specifier: ^2.0.2
         version: 2.0.2(svelte@3.59.1)(typescript@5.0.4)
       '@typescript-eslint/eslint-plugin':
-        specifier: ^5.59.8
+        specifier: 5.59.8
         version: 5.59.8(@typescript-eslint/parser@5.59.8)(eslint@8.41.0)(typescript@5.0.4)
       '@typescript-eslint/parser':
-        specifier: ^5.59.8
+        specifier: 5.59.8
         version: 5.59.8(eslint@8.41.0)(typescript@5.0.4)
       eslint:
-        specifier: ^8.41.0
+        specifier: 8.41.0
         version: 8.41.0
       eslint-config-prettier:
-        specifier: ^8.8.0
+        specifier: 8.8.0
         version: 8.8.0(eslint@8.41.0)
       eslint-plugin-svelte3:
-        specifier: ^4.0.0
+        specifier: 4.0.0
         version: 4.0.0(eslint@8.41.0)(svelte@3.59.1)
       prettier:
-        specifier: ^2.8.8
+        specifier: 2.8.8
         version: 2.8.8
       prettier-plugin-svelte:
-        specifier: ^2.10.1
+        specifier: 2.10.1
         version: 2.10.1(prettier@2.8.8)(svelte@3.59.1)
       publint:
-        specifier: ^0.1.12
+        specifier: 0.1.12
         version: 0.1.12
       svelte:
-        specifier: ^3.59.1
+        specifier: 3.59.1
         version: 3.59.1
       svelte-check:
-        specifier: ^3.4.3
+        specifier: 3.4.3
         version: 3.4.3(svelte@3.59.1)
       tslib:
-        specifier: ^2.5.2
+        specifier: 2.5.2
         version: 2.5.2
       typescript:
-        specifier: ^5.0.4
+        specifier: 5.0.4
         version: 5.0.4
       vite:
-<<<<<<< HEAD
-        specifier: ^4.3.9
+        specifier: 4.3.9
         version: 4.3.9(@types/node@20.2.5)
-=======
-        specifier: ^4.3.5
-        version: 4.3.5
->>>>>>> aaa733eb
 
   examples/vue-ts:
     dependencies:
@@ -1228,11 +1202,7 @@
         version: 3.0.1(vite@4.3.9)(vue@3.3.4)
       '@vue/eslint-config-prettier':
         specifier: ^7.1.0
-<<<<<<< HEAD
         version: 7.1.0(eslint@8.41.0)(prettier@2.8.8)
-=======
-        version: 7.1.0(eslint@8.40.0)
->>>>>>> aaa733eb
       '@vue/eslint-config-typescript':
         specifier: ^11.0.3
         version: 11.0.3(eslint-plugin-vue@9.14.1)(eslint@8.41.0)(typescript@5.0.4)
@@ -4917,19 +4887,11 @@
       '@octokit/openapi-types': 17.1.2
     dev: false
 
-<<<<<<< HEAD
   /@octokit/types@9.2.3:
     resolution: {integrity: sha512-MMeLdHyFIALioycq+LFcA71v0S2xpQUX2cw6pPbHQjaibcHYwLnmK/kMZaWuGfGfjBJZ3wRUq+dOaWsvrPJVvA==}
     dependencies:
       '@octokit/openapi-types': 17.2.0
     dev: false
-=======
-  /@originjs/vite-plugin-commonjs@1.0.3:
-    resolution: {integrity: sha512-KuEXeGPptM2lyxdIEJ4R11+5ztipHoE7hy8ClZt3PYaOVQ/pyngd2alaSrPnwyFeOW1UagRBaQ752aA1dTMdOQ==}
-    dependencies:
-      esbuild: 0.14.54
-    dev: true
->>>>>>> aaa733eb
 
   /@opentelemetry/api-metrics@0.31.0:
     resolution: {integrity: sha512-PcL1x0kZtMie7NsNy67OyMvzLEXqf3xd0TZJKHHPMGTe89oMpNVrD1zJB1kZcwXOxLlHHb6tz21G3vvXPdXyZg==}
@@ -5092,6 +5054,12 @@
     resolution: {integrity: sha512-wlYG/U6ddW1ilXslnDLLQYJ8nd97W8JJTTfwkGhubx6dzW6SUkd+N4/MzTjjyZlrHQunxHtkHFvVpUKiROvFDw==}
     engines: {node: '>=14'}
     dev: false
+
+  /@originjs/vite-plugin-commonjs@1.0.3:
+    resolution: {integrity: sha512-KuEXeGPptM2lyxdIEJ4R11+5ztipHoE7hy8ClZt3PYaOVQ/pyngd2alaSrPnwyFeOW1UagRBaQ752aA1dTMdOQ==}
+    dependencies:
+      esbuild: 0.14.54
+    dev: true
 
   /@pkgr/utils@2.4.1:
     resolution: {integrity: sha512-JOqwkgFEyi+OROIyq7l4Jy28h/WwhDnG/cPkXG2Z1iFbubB6jsHW1NDvmyOzTBxHr3yg68YGirmh1JUgMqa+9w==}
@@ -5240,8 +5208,8 @@
       solid-js: 1.7.5
     dev: false
 
-  /@sveltejs/adapter-auto@2.1.0(@sveltejs/kit@1.20.0):
-    resolution: {integrity: sha512-o2pZCfATFtA/Gw/BB0Xm7k4EYaekXxaPGER3xGSY3FvzFJGTlJlZjBseaXwYSM94lZ0HniOjTokN3cWaLX6fow==}
+  /@sveltejs/adapter-auto@2.0.1(@sveltejs/kit@1.20.0):
+    resolution: {integrity: sha512-anxxYMcQy7HWSKxN4YNaVcgNzCHtNFwygq72EA1Xv7c+5gSECOJ1ez1PYoLciPiFa7A3XBvMDQXUFJ2eqLDtAA==}
     peerDependencies:
       '@sveltejs/kit': ^1.0.0
     dependencies:
@@ -5272,11 +5240,7 @@
       svelte: 3.59.1
       tiny-glob: 0.2.9
       undici: 5.22.1
-<<<<<<< HEAD
       vite: 4.3.9(@types/node@20.2.5)
-=======
-      vite: 4.3.5
->>>>>>> aaa733eb
     transitivePeerDependencies:
       - supports-color
     dev: true
@@ -5327,13 +5291,8 @@
       magic-string: 0.30.0
       svelte: 3.59.1
       svelte-hmr: 0.15.1(svelte@3.59.1)
-<<<<<<< HEAD
       vite: 4.3.9(@types/node@20.2.5)
       vitefu: 0.2.4(vite@4.3.9)
-=======
-      vite: 4.3.5
-      vitefu: 0.2.4(vite@4.3.5)
->>>>>>> aaa733eb
     transitivePeerDependencies:
       - supports-color
     dev: true
@@ -5826,11 +5785,7 @@
       '@babel/plugin-transform-react-jsx-self': 7.21.0(@babel/core@7.21.8)
       '@babel/plugin-transform-react-jsx-source': 7.19.6(@babel/core@7.21.8)
       react-refresh: 0.14.0
-<<<<<<< HEAD
       vite: 4.3.9(@types/node@20.2.5)
-=======
-      vite: 4.3.5
->>>>>>> aaa733eb
     transitivePeerDependencies:
       - supports-color
     dev: true
@@ -6043,26 +5998,16 @@
     resolution: {integrity: sha512-o9KfBeaBmCKl10usN4crU53fYtC1r7jJwdGKjPT24t348rHxgfpZ0xL3Xm/gLUYnc0oTp8LAmrxOeLyu6tbk2Q==}
     dev: false
 
-<<<<<<< HEAD
   /@vue/eslint-config-prettier@7.1.0(eslint@8.41.0)(prettier@2.8.8):
-=======
-  /@vue/eslint-config-prettier@7.1.0(eslint@8.40.0):
->>>>>>> aaa733eb
     resolution: {integrity: sha512-Pv/lVr0bAzSIHLd9iz0KnvAr4GKyCEl+h52bc4e5yWuDVtLgFwycF7nrbWTAQAS+FU6q1geVd07lc6EWfJiWKQ==}
     peerDependencies:
       eslint: '>= 7.28.0'
       prettier: '>= 2.0.0'
     dependencies:
-<<<<<<< HEAD
       eslint: 8.41.0
       eslint-config-prettier: 8.8.0(eslint@8.41.0)
       eslint-plugin-prettier: 4.2.1(eslint-config-prettier@8.8.0)(eslint@8.41.0)(prettier@2.8.8)
       prettier: 2.8.8
-=======
-      eslint: 8.40.0
-      eslint-config-prettier: 8.8.0(eslint@8.40.0)
-      eslint-plugin-prettier: 4.2.1(eslint-config-prettier@8.8.0)(eslint@8.40.0)
->>>>>>> aaa733eb
     dev: true
 
   /@vue/eslint-config-typescript@11.0.3(eslint-plugin-vue@9.14.1)(eslint@8.41.0)(typescript@5.0.4):
@@ -7941,10 +7886,7 @@
       semver: 6.3.0
     dev: true
 
-<<<<<<< HEAD
   /eslint-plugin-prettier@4.2.1(eslint-config-prettier@8.8.0)(eslint@8.41.0)(prettier@2.8.8):
-=======
-  /eslint-plugin-prettier@4.2.1(eslint-config-prettier@8.8.0)(eslint@8.40.0):
     resolution: {integrity: sha512-f/0rXLXUt0oFYs8ra4w49wYZBG5GKZpAYsJSm6rnYL5uVDjd+zowwMwVZHnAjf4edNrKpCDYfXDgmRE/Ak7QyQ==}
     engines: {node: '>=12.0.0'}
     peerDependencies:
@@ -7955,28 +7897,10 @@
       eslint-config-prettier:
         optional: true
     dependencies:
-      eslint: 8.40.0
-      eslint-config-prettier: 8.8.0(eslint@8.40.0)
-      prettier-linter-helpers: 1.0.0
-    dev: true
-
-  /eslint-plugin-prettier@4.2.1(eslint-config-prettier@8.8.0)(eslint@8.40.0)(prettier@2.8.8):
->>>>>>> aaa733eb
-    resolution: {integrity: sha512-f/0rXLXUt0oFYs8ra4w49wYZBG5GKZpAYsJSm6rnYL5uVDjd+zowwMwVZHnAjf4edNrKpCDYfXDgmRE/Ak7QyQ==}
-    engines: {node: '>=12.0.0'}
-    peerDependencies:
-      eslint: '>=7.28.0'
-      eslint-config-prettier: '*'
-      prettier: '>=2.0.0'
-    peerDependenciesMeta:
-      eslint-config-prettier:
-        optional: true
-    dependencies:
       eslint: 8.41.0
       eslint-config-prettier: 8.8.0(eslint@8.41.0)
       prettier: 2.8.8
       prettier-linter-helpers: 1.0.0
-    dev: false
 
   /eslint-plugin-react-hooks@4.6.0(eslint@8.41.0):
     resolution: {integrity: sha512-oFc7Itz9Qxh2x4gNHStv3BqJq54ExXmfC+a1NjAta66IAN87Wu0R/QArgIS9qKzX3dXKPI9H5crl9QchNMY9+g==}
@@ -7984,54 +7908,20 @@
     peerDependencies:
       eslint: ^3.0.0 || ^4.0.0 || ^5.0.0 || ^6.0.0 || ^7.0.0 || ^8.0.0-0
     dependencies:
-<<<<<<< HEAD
       eslint: 8.41.0
-=======
-      eslint: 8.34.0
-    dev: true
-
-  /eslint-plugin-react-hooks@4.6.0(eslint@8.40.0):
-    resolution: {integrity: sha512-oFc7Itz9Qxh2x4gNHStv3BqJq54ExXmfC+a1NjAta66IAN87Wu0R/QArgIS9qKzX3dXKPI9H5crl9QchNMY9+g==}
-    engines: {node: '>=10'}
+    dev: true
+
+  /eslint-plugin-react@7.32.2(eslint@8.41.0):
+    resolution: {integrity: sha512-t2fBMa+XzonrrNkyVirzKlvn5RXzzPwRHtMvLAtVZrt8oxgnTQaYbU6SXTOO1mwQgp1y5+toMSKInnzGr0Knqg==}
+    engines: {node: '>=4'}
     peerDependencies:
-      eslint: ^3.0.0 || ^4.0.0 || ^5.0.0 || ^6.0.0 || ^7.0.0 || ^8.0.0-0
-    dev: true
-
-  /eslint-plugin-react@7.32.2(eslint@8.34.0):
       eslint: ^3 || ^4 || ^5 || ^6 || ^7 || ^8
     dependencies:
       array-includes: 3.1.6
       array.prototype.flatmap: 1.3.1
       array.prototype.tosorted: 1.1.1
       doctrine: 2.1.0
-      eslint: 8.34.0
-      estraverse: 5.3.0
-      jsx-ast-utils: 3.3.3
-      minimatch: 3.1.2
-      object.entries: 1.1.6
-      object.fromentries: 2.0.6
-      object.hasown: 1.1.2
-      object.values: 1.1.6
-      prop-types: 15.8.1
-      resolve: 2.0.0-next.4
-      semver: 6.3.0
-      string.prototype.matchall: 4.0.8
->>>>>>> aaa733eb
-    dev: true
-
-  /eslint-plugin-react@7.32.2(eslint@8.41.0):
-    resolution: {integrity: sha512-t2fBMa+XzonrrNkyVirzKlvn5RXzzPwRHtMvLAtVZrt8oxgnTQaYbU6SXTOO1mwQgp1y5+toMSKInnzGr0Knqg==}
-    engines: {node: '>=4'}
-    peerDependencies:
-    dependencies:
-      array-includes: 3.1.6
-      array.prototype.flatmap: 1.3.1
-      array.prototype.tosorted: 1.1.1
-      doctrine: 2.1.0
-<<<<<<< HEAD
       eslint: 8.41.0
-=======
->>>>>>> aaa733eb
       estraverse: 5.3.0
       jsx-ast-utils: 3.3.3
       minimatch: 3.1.2
@@ -11471,7 +11361,7 @@
       v8flags: 4.0.0
     dev: false
 
-  /postcss-load-config@3.1.4:
+  /postcss-load-config@3.1.4(ts-node@10.9.1):
     resolution: {integrity: sha512-6DiM4E7v4coTE4uzA8U//WhtPwyhiim3eyjEMFCnUpzbrkK9wJHgKDT2mR+HbtSrd/NubVaYTOpSpjUl8NQeRg==}
     engines: {node: '>= 10'}
     peerDependencies:
@@ -11484,10 +11374,7 @@
         optional: true
     dependencies:
       lilconfig: 2.1.0
-<<<<<<< HEAD
       ts-node: 10.9.1(@swc/core@1.3.60)(@types/node@20.2.5)(typescript@5.0.4)
-=======
->>>>>>> aaa733eb
       yaml: 1.10.2
     dev: false
 
@@ -12957,11 +12844,7 @@
   /tslib@2.5.2:
     resolution: {integrity: sha512-5svOrSA2w3iGFDs1HibEVBGbDrAY82bFQ3HZ3ixB+88nsbsWQoKqDRb5UBYAUPEzbBn6dAp5gRNXglySbx1MlA==}
 
-<<<<<<< HEAD
   /tsup@6.7.0(@swc/core@1.3.60)(ts-node@10.9.1)(typescript@5.0.4):
-=======
-  /tsup@6.7.0(@swc/core@1.3.58)(typescript@5.0.4):
->>>>>>> aaa733eb
     resolution: {integrity: sha512-L3o8hGkaHnu5TdJns+mCqFsDBo83bJ44rlK7e6VdanIvpea4ArPcU3swWGsLVbXak1PqQx/V+SSmFPujBK+zEQ==}
     engines: {node: '>=14.18'}
     hasBin: true
@@ -12986,7 +12869,7 @@
       execa: 5.1.1
       globby: 11.1.0
       joycon: 3.1.1
-      postcss-load-config: 3.1.4
+      postcss-load-config: 3.1.4(ts-node@10.9.1)
       resolve-from: 5.0.0
       rollup: 3.20.2
       source-map: 0.8.0-beta.0
@@ -13346,23 +13229,14 @@
       merge-anything: 5.1.4
       solid-js: 1.7.5
       solid-refresh: 0.5.2(solid-js@1.7.5)
-<<<<<<< HEAD
       vite: 4.3.9(@types/node@20.2.5)
       vitefu: 0.2.4(vite@4.3.9)
-=======
-      vite: 4.3.5
-      vitefu: 0.2.4(vite@4.3.5)
->>>>>>> aaa733eb
     transitivePeerDependencies:
       - supports-color
     dev: true
 
-<<<<<<< HEAD
   /vite@4.3.9(@types/node@20.2.5):
     resolution: {integrity: sha512-qsTNZjO9NoJNW7KnOrgYwczm0WctJ8m/yqYAMAK9Lxt4SoySUfS5S8ia9K7JHpa3KEeMfyF8LoJ3c5NeBJy6pg==}
-=======
-  /vite@4.3.5:
-    resolution: {integrity: sha512-0gEnL9wiRFxgz40o/i/eTBwm+NEbpUeTWhzKrZDSdKm6nplj+z4lKz8ANDgildxHm47Vg8EUia0aicKbawUVVA==}
     engines: {node: ^14.18.0 || >=16.0.0}
     hasBin: true
     peerDependencies:
@@ -13386,39 +13260,6 @@
       terser:
         optional: true
     dependencies:
-      esbuild: 0.17.10
-      postcss: 8.4.23
-      rollup: 3.21.7
-    optionalDependencies:
-      fsevents: 2.3.2
-    dev: true
-
-  /vite@4.3.5(@types/node@20.1.4):
-    resolution: {integrity: sha512-0gEnL9wiRFxgz40o/i/eTBwm+NEbpUeTWhzKrZDSdKm6nplj+z4lKz8ANDgildxHm47Vg8EUia0aicKbawUVVA==}
->>>>>>> aaa733eb
-    engines: {node: ^14.18.0 || >=16.0.0}
-    hasBin: true
-    peerDependencies:
-      '@types/node': '>= 14'
-      less: '*'
-      sass: '*'
-      stylus: '*'
-      sugarss: '*'
-      terser: ^5.4.0
-    peerDependenciesMeta:
-      '@types/node':
-        optional: true
-      less:
-        optional: true
-      sass:
-        optional: true
-      stylus:
-        optional: true
-      sugarss:
-        optional: true
-      terser:
-        optional: true
-    dependencies:
       '@types/node': 20.2.5
       esbuild: 0.17.19
       postcss: 8.4.23
@@ -13434,11 +13275,7 @@
       vite:
         optional: true
     dependencies:
-<<<<<<< HEAD
       vite: 4.3.9(@types/node@20.2.5)
-=======
-      vite: 4.3.5
->>>>>>> aaa733eb
     dev: true
 
   /vitest@0.31.1(playwright@1.34.3):
