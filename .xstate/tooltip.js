"use strict";

var _xstate = require("xstate");

const {
  actions,
  createMachine,
  assign
} = _xstate;
const {
  choose
} = actions;
const fetchMachine = createMachine({
  id: "tooltip",
  initial: "unknown",
  context: {
    "noVisibleTooltip": false,
    "closeOnPointerDown": false,
    "isVisible": false,
    "isInteractive": false,
    "closeOnPointerDown": false,
    "isInteractive": false
  },
  on: {
    OPEN: "open",
    CLOSE: "closed",
    UPDATE_CONTEXT: {
      actions: "updateContext"
    }
  },
  states: {
    unknown: {
      on: {
        SETUP: {
          target: "closed",
          actions: "setupDocument"
        }
      }
    },
    closed: {
      tags: ["closed"],
      entry: ["clearGlobalId", "invokeOnClose"],
      on: {
        FOCUS: "open",
        POINTER_ENTER: [{
          cond: "noVisibleTooltip",
          target: "opening"
        }, {
          target: "open"
        }]
      }
    },
    opening: {
      tags: ["closed"],
      activities: ["trackScroll", "trackPointerlockChange"],
      after: {
        OPEN_DELAY: "open"
      },
      on: {
        POINTER_LEAVE: "closed",
        BLUR: "closed",
        SCROLL: "closed",
        POINTER_LOCK_CHANGE: "closed",
        POINTER_DOWN: {
          cond: "closeOnPointerDown",
          target: "closed"
        }
      }
    },
    open: {
      tags: ["open"],
      activities: ["trackEscapeKey", "trackDisabledTriggerOnSafari", "trackScroll", "trackPointerlockChange", "computePlacement"],
      entry: ["setGlobalId", "invokeOnOpen"],
      on: {
        POINTER_LEAVE: [{
          cond: "isVisible",
          target: "closing"
        }, {
          target: "closed"
        }],
        BLUR: "closed",
        ESCAPE: "closed",
        SCROLL: "closed",
        POINTER_LOCK_CHANGE: "closed",
        TOOLTIP_POINTER_LEAVE: {
          cond: "isInteractive",
          target: "closing"
        },
        POINTER_DOWN: {
          cond: "closeOnPointerDown",
          target: "closed"
        },
        CLICK: "closed"
      }
    },
    closing: {
      tags: ["open"],
      activities: ["trackStore", "computePlacement"],
      after: {
        CLOSE_DELAY: "closed"
      },
      on: {
        FORCE_CLOSE: "closed",
        POINTER_ENTER: "open",
        TOOLTIP_POINTER_ENTER: {
          cond: "isInteractive",
          target: "open"
        }
<<<<<<< HEAD
      }
    }
  }
}, {
  actions: {
    updateContext: assign((context, event) => {
      return {
        [event.contextKey]: true
      };
    })
=======
      }),
    },
    delays: {
      OPEN_DELAY: 1000,
      CLOSE_DELAY: 500,
    },
    guards: {
      noVisibleTooltip: (ctx) => ctx["noVisibleTooltip"],
      closeOnPointerDown: (ctx) => ctx["closeOnPointerDown"],
      isVisible: (ctx) => ctx["isVisible"],
      isInteractive: (ctx) => ctx["isInteractive"],
    },
>>>>>>> 181a038f
  },
  guards: {
    "noVisibleTooltip": ctx => ctx["noVisibleTooltip"],
    "closeOnPointerDown": ctx => ctx["closeOnPointerDown"],
    "isVisible": ctx => ctx["isVisible"],
    "isInteractive": ctx => ctx["isInteractive"]
  }
});<|MERGE_RESOLUTION|>--- conflicted
+++ resolved
@@ -1,123 +1,128 @@
-"use strict";
+"use strict"
 
-var _xstate = require("xstate");
+var _xstate = require("xstate")
 
-const {
-  actions,
-  createMachine,
-  assign
-} = _xstate;
-const {
-  choose
-} = actions;
-const fetchMachine = createMachine({
-  id: "tooltip",
-  initial: "unknown",
-  context: {
-    "noVisibleTooltip": false,
-    "closeOnPointerDown": false,
-    "isVisible": false,
-    "isInteractive": false,
-    "closeOnPointerDown": false,
-    "isInteractive": false
+const { actions, createMachine, assign } = _xstate
+const { choose } = actions
+const fetchMachine = createMachine(
+  {
+    id: "tooltip",
+    initial: "unknown",
+    context: {
+      noVisibleTooltip: false,
+      closeOnPointerDown: false,
+      isVisible: false,
+      isInteractive: false,
+      closeOnPointerDown: false,
+      isInteractive: false,
+    },
+    on: {
+      OPEN: "open",
+      CLOSE: "closed",
+      UPDATE_CONTEXT: {
+        actions: "updateContext",
+      },
+    },
+    states: {
+      unknown: {
+        on: {
+          SETUP: {
+            target: "closed",
+            actions: "setupDocument",
+          },
+        },
+      },
+      closed: {
+        tags: ["closed"],
+        entry: ["clearGlobalId", "invokeOnClose"],
+        on: {
+          FOCUS: "open",
+          POINTER_ENTER: [
+            {
+              cond: "noVisibleTooltip",
+              target: "opening",
+            },
+            {
+              target: "open",
+            },
+          ],
+        },
+      },
+      opening: {
+        tags: ["closed"],
+        activities: ["trackScroll", "trackPointerlockChange"],
+        after: {
+          OPEN_DELAY: "open",
+        },
+        on: {
+          POINTER_LEAVE: "closed",
+          BLUR: "closed",
+          SCROLL: "closed",
+          POINTER_LOCK_CHANGE: "closed",
+          POINTER_DOWN: {
+            cond: "closeOnPointerDown",
+            target: "closed",
+          },
+        },
+      },
+      open: {
+        tags: ["open"],
+        activities: [
+          "trackEscapeKey",
+          "trackDisabledTriggerOnSafari",
+          "trackScroll",
+          "trackPointerlockChange",
+          "computePlacement",
+        ],
+        entry: ["setGlobalId", "invokeOnOpen"],
+        on: {
+          POINTER_LEAVE: [
+            {
+              cond: "isVisible",
+              target: "closing",
+            },
+            {
+              target: "closed",
+            },
+          ],
+          BLUR: "closed",
+          ESCAPE: "closed",
+          SCROLL: "closed",
+          POINTER_LOCK_CHANGE: "closed",
+          TOOLTIP_POINTER_LEAVE: {
+            cond: "isInteractive",
+            target: "closing",
+          },
+          POINTER_DOWN: {
+            cond: "closeOnPointerDown",
+            target: "closed",
+          },
+          CLICK: "closed",
+        },
+      },
+      closing: {
+        tags: ["open"],
+        activities: ["trackStore", "computePlacement"],
+        after: {
+          CLOSE_DELAY: "closed",
+        },
+        on: {
+          FORCE_CLOSE: "closed",
+          POINTER_ENTER: "open",
+          TOOLTIP_POINTER_ENTER: {
+            cond: "isInteractive",
+            target: "open",
+          },
+        },
+      },
+    },
   },
-  on: {
-    OPEN: "open",
-    CLOSE: "closed",
-    UPDATE_CONTEXT: {
-      actions: "updateContext"
-    }
-  },
-  states: {
-    unknown: {
-      on: {
-        SETUP: {
-          target: "closed",
-          actions: "setupDocument"
+  {
+    actions: {
+      updateContext: assign((context, event) => {
+        return {
+          [event.contextKey]: true,
         }
-      }
-    },
-    closed: {
-      tags: ["closed"],
-      entry: ["clearGlobalId", "invokeOnClose"],
-      on: {
-        FOCUS: "open",
-        POINTER_ENTER: [{
-          cond: "noVisibleTooltip",
-          target: "opening"
-        }, {
-          target: "open"
-        }]
-      }
-    },
-    opening: {
-      tags: ["closed"],
-      activities: ["trackScroll", "trackPointerlockChange"],
-      after: {
-        OPEN_DELAY: "open"
-      },
-      on: {
-        POINTER_LEAVE: "closed",
-        BLUR: "closed",
-        SCROLL: "closed",
-        POINTER_LOCK_CHANGE: "closed",
-        POINTER_DOWN: {
-          cond: "closeOnPointerDown",
-          target: "closed"
-        }
-      }
-    },
-    open: {
-      tags: ["open"],
-      activities: ["trackEscapeKey", "trackDisabledTriggerOnSafari", "trackScroll", "trackPointerlockChange", "computePlacement"],
-      entry: ["setGlobalId", "invokeOnOpen"],
-      on: {
-        POINTER_LEAVE: [{
-          cond: "isVisible",
-          target: "closing"
-        }, {
-          target: "closed"
-        }],
-        BLUR: "closed",
-        ESCAPE: "closed",
-        SCROLL: "closed",
-        POINTER_LOCK_CHANGE: "closed",
-        TOOLTIP_POINTER_LEAVE: {
-          cond: "isInteractive",
-          target: "closing"
-        },
-        POINTER_DOWN: {
-          cond: "closeOnPointerDown",
-          target: "closed"
-        },
-        CLICK: "closed"
-      }
-    },
-    closing: {
-      tags: ["open"],
-      activities: ["trackStore", "computePlacement"],
-      after: {
-        CLOSE_DELAY: "closed"
-      },
-      on: {
-        FORCE_CLOSE: "closed",
-        POINTER_ENTER: "open",
-        TOOLTIP_POINTER_ENTER: {
-          cond: "isInteractive",
-          target: "open"
-        }
-<<<<<<< HEAD
-      }
-    }
-  }
-}, {
-  actions: {
-    updateContext: assign((context, event) => {
-      return {
-        [event.contextKey]: true
-      };
-    })
-=======
       }),
     },
     delays: {
@@ -130,12 +135,5 @@
       isVisible: (ctx) => ctx["isVisible"],
       isInteractive: (ctx) => ctx["isInteractive"],
     },
->>>>>>> 181a038f
   },
-  guards: {
-    "noVisibleTooltip": ctx => ctx["noVisibleTooltip"],
-    "closeOnPointerDown": ctx => ctx["closeOnPointerDown"],
-    "isVisible": ctx => ctx["isVisible"],
-    "isInteractive": ctx => ctx["isInteractive"]
-  }
-});+)