--- conflicted
+++ resolved
@@ -1,269 +1,291 @@
-"use strict";
+"use strict"
 
-var _xstate = require("xstate");
+var _xstate = require("xstate")
 
-const {
-  actions,
-  createMachine,
-  assign
-} = _xstate;
-const {
-  choose
-} = actions;
-const fetchMachine = createMachine({
-  id: "menu",
-  initial: "unknown",
-  context: {
-    "isTriggerItem": false,
-    "!isSubmenu": false,
-    "!isSubmenu": false,
-    "isTriggerItem && isParentActiveItem": false,
-    "isKeyboardEvent": false,
-    "isTriggerItem": false,
-    "!isTriggerItem": false,
-    "hasActiveId": false,
-    "hasActiveId": false,
-    "isSubmenu": false,
-    "isTriggerActiveItem": false,
-    "isTriggerActiveItem": false,
-    "isSubmenu": false,
-    "!isMenuFocused && !isTriggerActiveItem && !suspendPointer && !isActiveItem": false,
-    "!suspendPointer && !isActiveItem": false,
-    "!isActiveItem": false,
-    "!isTriggerItem && !suspendPointer": false,
-    "!isTriggerActiveItem && !isActiveItemFocusable && closeOnSelect": false,
-    "!isTriggerActiveItem && !isActiveItemFocusable": false
+const { actions, createMachine, assign } = _xstate
+const { choose } = actions
+const fetchMachine = createMachine(
+  {
+    id: "menu",
+    initial: "unknown",
+    context: {
+      isTriggerItem: false,
+      "!isSubmenu": false,
+      "!isSubmenu": false,
+      "isTriggerItem && isParentActiveItem": false,
+      isKeyboardEvent: false,
+      isTriggerItem: false,
+      "!isTriggerItem": false,
+      hasActiveId: false,
+      hasActiveId: false,
+      isSubmenu: false,
+      isTriggerActiveItem: false,
+      isTriggerActiveItem: false,
+      isSubmenu: false,
+      "!isMenuFocused && !isTriggerActiveItem && !suspendPointer && !isActiveItem": false,
+      "!suspendPointer && !isActiveItem": false,
+      "!isActiveItem": false,
+      "!isTriggerItem && !suspendPointer": false,
+      "!isTriggerActiveItem && !isActiveItemFocusable && closeOnSelect": false,
+      "!isTriggerActiveItem && !isActiveItemFocusable": false,
+    },
+    on: {
+      SET_PARENT: {
+        actions: "setParentMenu",
+      },
+      SET_CHILD: {
+        actions: "setChildMenu",
+      },
+      OPEN: {
+        target: "open",
+        actions: "focusFirstItem",
+      },
+      CLOSE: "closed",
+      SET_POINTER_EXIT: {
+        cond: "isTriggerItem",
+        actions: "setPointerExit",
+      },
+      RESTORE_FOCUS: {
+        actions: "restoreFocus",
+      },
+      SET_VALUE: {
+        actions: ["setOptionValue", "invokeOnValueChange"],
+      },
+      SET_ACTIVE_ID: {
+        actions: "setActiveId",
+      },
+      UPDATE_CONTEXT: {
+        actions: "updateContext",
+      },
+    },
+    states: {
+      unknown: {
+        on: {
+          SETUP: {
+            target: "idle",
+            actions: "setupDocument",
+          },
+        },
+      },
+      idle: {
+        on: {
+          CONTEXT_MENU_START: {
+            target: "opening:contextmenu",
+            actions: "setAnchorPoint",
+          },
+          CONTEXT_MENU: {
+            target: "open",
+            actions: "setAnchorPoint",
+          },
+          TRIGGER_CLICK: {
+            cond: "!isSubmenu",
+            target: "open",
+          },
+          TRIGGER_FOCUS: {
+            cond: "!isSubmenu",
+            target: "closed",
+          },
+          TRIGGER_POINTERMOVE: {
+            cond: "isTriggerItem && isParentActiveItem",
+            target: "opening",
+          },
+        },
+      },
+      "opening:contextmenu": {
+        after: {
+          LONG_PRESS_DELAY: "open",
+        },
+        on: {
+          CONTEXT_MENU_CANCEL: "closed",
+        },
+      },
+      opening: {
+        after: {
+          SUBMENU_OPEN_DELAY: "open",
+        },
+        on: {
+          BLUR: "closed",
+          TRIGGER_POINTERLEAVE: "closed",
+        },
+      },
+      closing: {
+        tags: ["visible"],
+        activities: ["trackPointerMove", "computePlacement"],
+        after: {
+          SUBMENU_CLOSE_DELAY: {
+            target: "closed",
+            actions: ["focusParentMenu", "restoreParentFocus"],
+          },
+        },
+        on: {
+          MENU_POINTERENTER: {
+            target: "open",
+            actions: "clearIntentPolygon",
+          },
+          POINTER_MOVED_AWAY_FROM_SUBMENU: {
+            target: "closed",
+            actions: "focusParentMenu",
+          },
+        },
+      },
+      closed: {
+        entry: [
+          "clearActiveId",
+          "focusTrigger",
+          "clearAnchorPoint",
+          "clearPointerDownNode",
+          "resumePointer",
+          "closeChildMenus",
+        ],
+        on: {
+          CONTEXT_MENU_START: {
+            target: "opening:contextmenu",
+            actions: "setAnchorPoint",
+          },
+          CONTEXT_MENU: {
+            target: "open",
+            actions: "setAnchorPoint",
+          },
+          TRIGGER_CLICK: [
+            {
+              cond: "isKeyboardEvent",
+              target: "open",
+              actions: "focusFirstItem",
+            },
+            {
+              target: "open",
+            },
+          ],
+          TRIGGER_POINTERMOVE: {
+            cond: "isTriggerItem",
+            target: "opening",
+          },
+          TRIGGER_BLUR: "idle",
+          ARROW_DOWN: {
+            target: "open",
+            actions: "focusFirstItem",
+          },
+          ARROW_UP: {
+            target: "open",
+            actions: "focusLastItem",
+          },
+        },
+      },
+      open: {
+        tags: ["visible"],
+        activities: ["trackPointerDown", "computePlacement"],
+        entry: ["focusMenu", "resumePointer"],
+        on: {
+          TRIGGER_CLICK: {
+            cond: "!isTriggerItem",
+            target: "closed",
+          },
+          ARROW_UP: [
+            {
+              cond: "hasActiveId",
+              actions: ["focusPrevItem", "focusMenu"],
+            },
+            {
+              actions: "focusLastItem",
+            },
+          ],
+          ARROW_DOWN: [
+            {
+              cond: "hasActiveId",
+              actions: ["focusNextItem", "focusMenu"],
+            },
+            {
+              actions: "focusFirstItem",
+            },
+          ],
+          ARROW_LEFT: {
+            cond: "isSubmenu",
+            target: "closed",
+            actions: "focusParentMenu",
+          },
+          HOME: {
+            actions: ["focusFirstItem", "focusMenu"],
+          },
+          END: {
+            actions: ["focusLastItem", "focusMenu"],
+          },
+          BLUR: {
+            target: "closed",
+            actions: "closeParentMenus",
+          },
+          ARROW_RIGHT: {
+            cond: "isTriggerActiveItem",
+            actions: "openSubmenu",
+          },
+          ENTER: [
+            {
+              cond: "isTriggerActiveItem",
+              actions: "openSubmenu",
+            },
+            {
+              target: "closed",
+              actions: ["invokeOnSelect", "clickActiveOptionIfNeeded", "closeParentMenus"],
+            },
+          ],
+          ESCAPE: [
+            {
+              cond: "isSubmenu",
+              target: "closed",
+              actions: "closeParentMenus",
+            },
+            {
+              target: "closed",
+            },
+          ],
+          ITEM_POINTERMOVE: [
+            {
+              cond: "!isMenuFocused && !isTriggerActiveItem && !suspendPointer && !isActiveItem",
+              actions: ["focusItem", "focusMenu", "closeChildMenus"],
+            },
+            {
+              cond: "!suspendPointer && !isActiveItem",
+              actions: "focusItem",
+            },
+            {
+              cond: "!isActiveItem",
+              actions: "setHoveredItem",
+            },
+          ],
+          ITEM_POINTERLEAVE: {
+            cond: "!isTriggerItem && !suspendPointer",
+            actions: "clearActiveId",
+          },
+          ITEM_CLICK: [
+            {
+              cond: "!isTriggerActiveItem && !isActiveItemFocusable && closeOnSelect",
+              target: "closed",
+              actions: ["invokeOnSelect", "closeParentMenus", "changeOptionValue", "invokeOnValueChange"],
+            },
+            {
+              cond: "!isTriggerActiveItem && !isActiveItemFocusable",
+              actions: ["invokeOnSelect", "changeOptionValue", "invokeOnValueChange"],
+            },
+          ],
+          TRIGGER_POINTERLEAVE: {
+            target: "closing",
+            actions: "setIntentPolygon",
+          },
+          TYPEAHEAD: {
+            actions: "focusMatchedItem",
+          },
+          FOCUS_MENU: {
+            actions: "focusMenu",
+          },
+        },
+      },
+    },
   },
-  on: {
-    SET_PARENT: {
-      actions: "setParentMenu"
-    },
-    SET_CHILD: {
-      actions: "setChildMenu"
-    },
-    OPEN: {
-      target: "open",
-      actions: "focusFirstItem"
-    },
-    CLOSE: "closed",
-    SET_POINTER_EXIT: {
-      cond: "isTriggerItem",
-      actions: "setPointerExit"
-    },
-    RESTORE_FOCUS: {
-      actions: "restoreFocus"
-    },
-    SET_VALUE: {
-      actions: ["setOptionValue", "invokeOnValueChange"]
-    },
-    SET_ACTIVE_ID: {
-      actions: "setActiveId"
-    },
-    UPDATE_CONTEXT: {
-      actions: "updateContext"
-    }
-  },
-  states: {
-    unknown: {
-      on: {
-        SETUP: {
-          target: "idle",
-          actions: "setupDocument"
+  {
+    actions: {
+      updateContext: assign((context, event) => {
+        return {
+          [event.contextKey]: true,
         }
-      }
-    },
-    idle: {
-      on: {
-        CONTEXT_MENU_START: {
-          target: "opening:contextmenu",
-          actions: "setAnchorPoint"
-        },
-        CONTEXT_MENU: {
-          target: "open",
-          actions: "setAnchorPoint"
-        },
-        TRIGGER_CLICK: {
-          cond: "!isSubmenu",
-          target: "open"
-        },
-        TRIGGER_FOCUS: {
-          cond: "!isSubmenu",
-          target: "closed"
-        },
-        TRIGGER_POINTERMOVE: {
-          cond: "isTriggerItem && isParentActiveItem",
-          target: "opening"
-        }
-      }
-    },
-    "opening:contextmenu": {
-      after: {
-        LONG_PRESS_DELAY: "open"
-      },
-      on: {
-        CONTEXT_MENU_CANCEL: "closed"
-      }
-    },
-    opening: {
-      after: {
-        SUBMENU_OPEN_DELAY: "open"
-      },
-      on: {
-        BLUR: "closed",
-        TRIGGER_POINTERLEAVE: "closed"
-      }
-    },
-    closing: {
-      tags: ["visible"],
-      activities: ["trackPointerMove", "computePlacement"],
-      after: {
-        SUBMENU_CLOSE_DELAY: {
-          target: "closed",
-          actions: ["focusParentMenu", "restoreParentFocus"]
-        }
-      },
-      on: {
-        MENU_POINTERENTER: {
-          target: "open",
-          actions: "clearIntentPolygon"
-        },
-        POINTER_MOVED_AWAY_FROM_SUBMENU: {
-          target: "closed",
-          actions: "focusParentMenu"
-        }
-      }
-    },
-    closed: {
-      entry: ["clearActiveId", "focusTrigger", "clearAnchorPoint", "clearPointerDownNode", "resumePointer", "closeChildMenus"],
-      on: {
-        CONTEXT_MENU_START: {
-          target: "opening:contextmenu",
-          actions: "setAnchorPoint"
-        },
-        CONTEXT_MENU: {
-          target: "open",
-          actions: "setAnchorPoint"
-        },
-        TRIGGER_CLICK: [{
-          cond: "isKeyboardEvent",
-          target: "open",
-          actions: "focusFirstItem"
-        }, {
-          target: "open"
-        }],
-        TRIGGER_POINTERMOVE: {
-          cond: "isTriggerItem",
-          target: "opening"
-        },
-        TRIGGER_BLUR: "idle",
-        ARROW_DOWN: {
-          target: "open",
-          actions: "focusFirstItem"
-        },
-        ARROW_UP: {
-          target: "open",
-          actions: "focusLastItem"
-        }
-      }
-    },
-    open: {
-      tags: ["visible"],
-      activities: ["trackPointerDown", "computePlacement"],
-      entry: ["focusMenu", "resumePointer"],
-      on: {
-        TRIGGER_CLICK: {
-          cond: "!isTriggerItem",
-          target: "closed"
-        },
-        ARROW_UP: [{
-          cond: "hasActiveId",
-          actions: ["focusPrevItem", "focusMenu"]
-        }, {
-          actions: "focusLastItem"
-        }],
-        ARROW_DOWN: [{
-          cond: "hasActiveId",
-          actions: ["focusNextItem", "focusMenu"]
-        }, {
-          actions: "focusFirstItem"
-        }],
-        ARROW_LEFT: {
-          cond: "isSubmenu",
-          target: "closed",
-          actions: "focusParentMenu"
-        },
-        HOME: {
-          actions: ["focusFirstItem", "focusMenu"]
-        },
-        END: {
-          actions: ["focusLastItem", "focusMenu"]
-        },
-        BLUR: {
-          target: "closed",
-          actions: "closeParentMenus"
-        },
-        ARROW_RIGHT: {
-          cond: "isTriggerActiveItem",
-          actions: "openSubmenu"
-        },
-        ENTER: [{
-          cond: "isTriggerActiveItem",
-          actions: "openSubmenu"
-        }, {
-          target: "closed",
-          actions: ["invokeOnSelect", "clickActiveOptionIfNeeded", "closeParentMenus"]
-        }],
-        ESCAPE: [{
-          cond: "isSubmenu",
-          target: "closed",
-          actions: "closeParentMenus"
-        }, {
-          target: "closed"
-        }],
-        ITEM_POINTERMOVE: [{
-          cond: "!isMenuFocused && !isTriggerActiveItem && !suspendPointer && !isActiveItem",
-          actions: ["focusItem", "focusMenu", "closeChildMenus"]
-        }, {
-          cond: "!suspendPointer && !isActiveItem",
-          actions: "focusItem"
-        }, {
-          cond: "!isActiveItem",
-          actions: "setHoveredItem"
-        }],
-        ITEM_POINTERLEAVE: {
-          cond: "!isTriggerItem && !suspendPointer",
-          actions: "clearActiveId"
-        },
-        ITEM_CLICK: [{
-          cond: "!isTriggerActiveItem && !isActiveItemFocusable && closeOnSelect",
-          target: "closed",
-          actions: ["invokeOnSelect", "closeParentMenus", "changeOptionValue", "invokeOnValueChange"]
-        }, {
-          cond: "!isTriggerActiveItem && !isActiveItemFocusable",
-          actions: ["invokeOnSelect", "changeOptionValue", "invokeOnValueChange"]
-        }],
-        TRIGGER_POINTERLEAVE: {
-          target: "closing",
-          actions: "setIntentPolygon"
-        },
-        TYPEAHEAD: {
-          actions: "focusMatchedItem"
-        },
-        FOCUS_MENU: {
-          actions: "focusMenu"
-        }
-<<<<<<< HEAD
-      }
-    }
-  }
-}, {
-  actions: {
-    updateContext: assign((context, event) => {
-      return {
-        [event.contextKey]: true
-      };
-    })
-=======
       }),
     },
     delays: {
@@ -289,22 +311,5 @@
         ctx["!isTriggerActiveItem && !isActiveItemFocusable && closeOnSelect"],
       "!isTriggerActiveItem && !isActiveItemFocusable": (ctx) => ctx["!isTriggerActiveItem && !isActiveItemFocusable"],
     },
->>>>>>> 181a038f
   },
-  guards: {
-    "isTriggerItem": ctx => ctx["isTriggerItem"],
-    "!isSubmenu": ctx => ctx["!isSubmenu"],
-    "isTriggerItem && isParentActiveItem": ctx => ctx["isTriggerItem && isParentActiveItem"],
-    "isKeyboardEvent": ctx => ctx["isKeyboardEvent"],
-    "!isTriggerItem": ctx => ctx["!isTriggerItem"],
-    "hasActiveId": ctx => ctx["hasActiveId"],
-    "isSubmenu": ctx => ctx["isSubmenu"],
-    "isTriggerActiveItem": ctx => ctx["isTriggerActiveItem"],
-    "!isMenuFocused && !isTriggerActiveItem && !suspendPointer && !isActiveItem": ctx => ctx["!isMenuFocused && !isTriggerActiveItem && !suspendPointer && !isActiveItem"],
-    "!suspendPointer && !isActiveItem": ctx => ctx["!suspendPointer && !isActiveItem"],
-    "!isActiveItem": ctx => ctx["!isActiveItem"],
-    "!isTriggerItem && !suspendPointer": ctx => ctx["!isTriggerItem && !suspendPointer"],
-    "!isTriggerActiveItem && !isActiveItemFocusable && closeOnSelect": ctx => ctx["!isTriggerActiveItem && !isActiveItemFocusable && closeOnSelect"],
-    "!isTriggerActiveItem && !isActiveItemFocusable": ctx => ctx["!isTriggerActiveItem && !isActiveItemFocusable"]
-  }
-});+)