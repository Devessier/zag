"use strict";

var _xstate = require("xstate");

const {
  actions,
  createMachine,
  assign
} = _xstate;
const {
  choose
} = actions;
const fetchMachine = createMachine({
  id: "splitter",
  initial: "unknown",
  context: {
    "isCollapsed": false,
    "!isFixed": false,
    "isHorizontal": false,
    "isHorizontal": false,
    "isVertical": false,
    "isVertical": false,
    "isCollapsed": false,
    "isCollapsed": false
  },
  on: {
    COLLAPSE: {
      actions: "setToMin"
    },
    EXPAND: {
      actions: "setToMax"
    },
    TOGGLE: [{
      cond: "isCollapsed",
      actions: "setToMax"
    }, {
      actions: "setToMin"
    }],
    UPDATE_CONTEXT: {
      actions: "updateContext"
    }
  },
  states: {
    unknown: {
      on: {
        SETUP: {
          target: "idle",
          actions: "setupDocument"
        }
      }
    },
    idle: {
      on: {
        POINTER_OVER: {
          cond: "!isFixed",
          target: "hover:temp"
        },
        POINTER_LEAVE: "idle",
        FOCUS: "focused"
      }
    },
    "hover:temp": {
      after: {
        HOVER_DELAY: "hover"
      },
      on: {
        POINTER_DOWN: {
          target: "dragging",
          actions: ["invokeOnChangeStart"]
        },
        POINTER_LEAVE: "idle"
      }
    },
    hover: {
      tags: ["focus"],
      on: {
        POINTER_DOWN: {
          target: "dragging",
          actions: ["invokeOnChangeStart"]
        },
        POINTER_LEAVE: "idle"
      }
    },
    focused: {
      tags: ["focus"],
      on: {
        BLUR: "idle",
        POINTER_DOWN: {
          target: "dragging",
          actions: ["invokeOnChangeStart"]
        },
        ARROW_LEFT: {
          cond: "isHorizontal",
          actions: "decrement"
        },
        ARROW_RIGHT: {
          cond: "isHorizontal",
          actions: "increment"
        },
        ARROW_UP: {
          cond: "isVertical",
          actions: "increment"
        },
        ARROW_DOWN: {
          cond: "isVertical",
          actions: "decrement"
        },
        ENTER: [{
          cond: "isCollapsed",
          actions: "setToMin"
        }, {
          actions: "setToMin"
        }],
        HOME: {
          actions: "setToMin"
        },
        END: {
          actions: "setToMax"
        },
        DOUBLE_CLICK: [{
          cond: "isCollapsed",
          actions: "setToMax"
        }, {
          actions: "setToMin"
        }]
      }
    },
    dragging: {
      tags: ["focus"],
      entry: "focusSplitter",
      activities: "trackPointerMove",
      on: {
        POINTER_UP: {
          target: "focused",
          actions: ["invokeOnChangeEnd"]
        },
        POINTER_MOVE: {
          actions: "setPointerValue"
        }
<<<<<<< HEAD
      }
    }
  }
}, {
  actions: {
    updateContext: assign((context, event) => {
      return {
        [event.contextKey]: true
      };
    })
=======
      }),
    },
    delays: {
      HOVER_DELAY: 250,
    },
    guards: {
      isCollapsed: (ctx) => ctx["isCollapsed"],
      "!isFixed": (ctx) => ctx["!isFixed"],
      isHorizontal: (ctx) => ctx["isHorizontal"],
      isVertical: (ctx) => ctx["isVertical"],
    },
>>>>>>> 181a038f
  },
  guards: {
    "isCollapsed": ctx => ctx["isCollapsed"],
    "!isFixed": ctx => ctx["!isFixed"],
    "isHorizontal": ctx => ctx["isHorizontal"],
    "isVertical": ctx => ctx["isVertical"]
  }
});<|MERGE_RESOLUTION|>--- conflicted
+++ resolved
@@ -1,154 +1,156 @@
-"use strict";
+"use strict"
 
-var _xstate = require("xstate");
+var _xstate = require("xstate")
 
-const {
-  actions,
-  createMachine,
-  assign
-} = _xstate;
-const {
-  choose
-} = actions;
-const fetchMachine = createMachine({
-  id: "splitter",
-  initial: "unknown",
-  context: {
-    "isCollapsed": false,
-    "!isFixed": false,
-    "isHorizontal": false,
-    "isHorizontal": false,
-    "isVertical": false,
-    "isVertical": false,
-    "isCollapsed": false,
-    "isCollapsed": false
+const { actions, createMachine, assign } = _xstate
+const { choose } = actions
+const fetchMachine = createMachine(
+  {
+    id: "splitter",
+    initial: "unknown",
+    context: {
+      isCollapsed: false,
+      "!isFixed": false,
+      isHorizontal: false,
+      isHorizontal: false,
+      isVertical: false,
+      isVertical: false,
+      isCollapsed: false,
+      isCollapsed: false,
+    },
+    on: {
+      COLLAPSE: {
+        actions: "setToMin",
+      },
+      EXPAND: {
+        actions: "setToMax",
+      },
+      TOGGLE: [
+        {
+          cond: "isCollapsed",
+          actions: "setToMax",
+        },
+        {
+          actions: "setToMin",
+        },
+      ],
+      UPDATE_CONTEXT: {
+        actions: "updateContext",
+      },
+    },
+    states: {
+      unknown: {
+        on: {
+          SETUP: {
+            target: "idle",
+            actions: "setupDocument",
+          },
+        },
+      },
+      idle: {
+        on: {
+          POINTER_OVER: {
+            cond: "!isFixed",
+            target: "hover:temp",
+          },
+          POINTER_LEAVE: "idle",
+          FOCUS: "focused",
+        },
+      },
+      "hover:temp": {
+        after: {
+          HOVER_DELAY: "hover",
+        },
+        on: {
+          POINTER_DOWN: {
+            target: "dragging",
+            actions: ["invokeOnChangeStart"],
+          },
+          POINTER_LEAVE: "idle",
+        },
+      },
+      hover: {
+        tags: ["focus"],
+        on: {
+          POINTER_DOWN: {
+            target: "dragging",
+            actions: ["invokeOnChangeStart"],
+          },
+          POINTER_LEAVE: "idle",
+        },
+      },
+      focused: {
+        tags: ["focus"],
+        on: {
+          BLUR: "idle",
+          POINTER_DOWN: {
+            target: "dragging",
+            actions: ["invokeOnChangeStart"],
+          },
+          ARROW_LEFT: {
+            cond: "isHorizontal",
+            actions: "decrement",
+          },
+          ARROW_RIGHT: {
+            cond: "isHorizontal",
+            actions: "increment",
+          },
+          ARROW_UP: {
+            cond: "isVertical",
+            actions: "increment",
+          },
+          ARROW_DOWN: {
+            cond: "isVertical",
+            actions: "decrement",
+          },
+          ENTER: [
+            {
+              cond: "isCollapsed",
+              actions: "setToMin",
+            },
+            {
+              actions: "setToMin",
+            },
+          ],
+          HOME: {
+            actions: "setToMin",
+          },
+          END: {
+            actions: "setToMax",
+          },
+          DOUBLE_CLICK: [
+            {
+              cond: "isCollapsed",
+              actions: "setToMax",
+            },
+            {
+              actions: "setToMin",
+            },
+          ],
+        },
+      },
+      dragging: {
+        tags: ["focus"],
+        entry: "focusSplitter",
+        activities: "trackPointerMove",
+        on: {
+          POINTER_UP: {
+            target: "focused",
+            actions: ["invokeOnChangeEnd"],
+          },
+          POINTER_MOVE: {
+            actions: "setPointerValue",
+          },
+        },
+      },
+    },
   },
-  on: {
-    COLLAPSE: {
-      actions: "setToMin"
-    },
-    EXPAND: {
-      actions: "setToMax"
-    },
-    TOGGLE: [{
-      cond: "isCollapsed",
-      actions: "setToMax"
-    }, {
-      actions: "setToMin"
-    }],
-    UPDATE_CONTEXT: {
-      actions: "updateContext"
-    }
-  },
-  states: {
-    unknown: {
-      on: {
-        SETUP: {
-          target: "idle",
-          actions: "setupDocument"
+  {
+    actions: {
+      updateContext: assign((context, event) => {
+        return {
+          [event.contextKey]: true,
         }
-      }
-    },
-    idle: {
-      on: {
-        POINTER_OVER: {
-          cond: "!isFixed",
-          target: "hover:temp"
-        },
-        POINTER_LEAVE: "idle",
-        FOCUS: "focused"
-      }
-    },
-    "hover:temp": {
-      after: {
-        HOVER_DELAY: "hover"
-      },
-      on: {
-        POINTER_DOWN: {
-          target: "dragging",
-          actions: ["invokeOnChangeStart"]
-        },
-        POINTER_LEAVE: "idle"
-      }
-    },
-    hover: {
-      tags: ["focus"],
-      on: {
-        POINTER_DOWN: {
-          target: "dragging",
-          actions: ["invokeOnChangeStart"]
-        },
-        POINTER_LEAVE: "idle"
-      }
-    },
-    focused: {
-      tags: ["focus"],
-      on: {
-        BLUR: "idle",
-        POINTER_DOWN: {
-          target: "dragging",
-          actions: ["invokeOnChangeStart"]
-        },
-        ARROW_LEFT: {
-          cond: "isHorizontal",
-          actions: "decrement"
-        },
-        ARROW_RIGHT: {
-          cond: "isHorizontal",
-          actions: "increment"
-        },
-        ARROW_UP: {
-          cond: "isVertical",
-          actions: "increment"
-        },
-        ARROW_DOWN: {
-          cond: "isVertical",
-          actions: "decrement"
-        },
-        ENTER: [{
-          cond: "isCollapsed",
-          actions: "setToMin"
-        }, {
-          actions: "setToMin"
-        }],
-        HOME: {
-          actions: "setToMin"
-        },
-        END: {
-          actions: "setToMax"
-        },
-        DOUBLE_CLICK: [{
-          cond: "isCollapsed",
-          actions: "setToMax"
-        }, {
-          actions: "setToMin"
-        }]
-      }
-    },
-    dragging: {
-      tags: ["focus"],
-      entry: "focusSplitter",
-      activities: "trackPointerMove",
-      on: {
-        POINTER_UP: {
-          target: "focused",
-          actions: ["invokeOnChangeEnd"]
-        },
-        POINTER_MOVE: {
-          actions: "setPointerValue"
-        }
-<<<<<<< HEAD
-      }
-    }
-  }
-}, {
-  actions: {
-    updateContext: assign((context, event) => {
-      return {
-        [event.contextKey]: true
-      };
-    })
-=======
       }),
     },
     delays: {
@@ -160,12 +162,5 @@
       isHorizontal: (ctx) => ctx["isHorizontal"],
       isVertical: (ctx) => ctx["isVertical"],
     },
->>>>>>> 181a038f
   },
-  guards: {
-    "isCollapsed": ctx => ctx["isCollapsed"],
-    "!isFixed": ctx => ctx["!isFixed"],
-    "isHorizontal": ctx => ctx["isHorizontal"],
-    "isVertical": ctx => ctx["isVertical"]
-  }
-});+)